--- conflicted
+++ resolved
@@ -10,9 +10,9 @@
 	"github.com/open-horizon/anax/events"
 	"github.com/open-horizon/anax/exchange"
 	"github.com/open-horizon/anax/persistence"
+	"github.com/open-horizon/anax/policy"
 	"github.com/open-horizon/anax/worker"
 	"net/http"
-	"repo.hovitos.engineering/MTN/go-policy"
 	"runtime"
 	"time"
 )
@@ -145,36 +145,6 @@
 			} else {
 
 				for _, ag := range establishedAgreements {
-<<<<<<< HEAD
-
-					// Verify that the blockchain update has occurred. If not, cancel the agreement.
-					glog.V(5).Infof(logString(fmt.Sprintf("checking agreement %v for finalization.", ag.CurrentAgreementId)))
-					if recorded, err := protocolHandler.VerifyAgreementRecorded(ag.CurrentAgreementId, ag.CounterPartyAddress, ag.ProposalSig, w.bc.Agreements); err != nil {
-						glog.Errorf(logString(fmt.Sprintf("unable to verify agreement %v on blockchain, error: %v", ag.CurrentAgreementId, err)))
-					} else if recorded {
-						// Update state in the database
-						if _, err := persistence.AgreementStateFinalized(w.db, ag.CurrentAgreementId, citizenscientist.PROTOCOL_NAME); err != nil {
-							glog.Errorf(logString(fmt.Sprintf("error persisting agreement %v finalized: %v", ag.CurrentAgreementId, err)))
-						}
-						// Update state in exchange
-                        if proposal, err := protocolHandler.DemarshalProposal(ag.Proposal); err != nil {
-                            glog.Errorf(logString(fmt.Sprintf("could not hydrate proposal, error: %v", err)))
-                        } else if tcPolicy, err := policy.DemarshalPolicy(proposal.TsAndCs); err != nil {
-                            glog.Errorf(logString(fmt.Sprintf("error demarshalling TsAndCs policy for agreement %v, error %v", ag.CurrentAgreementId, err)))
-                        } else if err := recordProducerAgreementState(w.Config.Edge.ExchangeURL, w.deviceId, w.deviceToken, ag.CurrentAgreementId, tcPolicy.APISpecs[0].SpecRef, "Finalized Agreement"); err != nil {
-							glog.Errorf(logString(fmt.Sprintf("error setting agreement %v finalized state in exchange: %v", ag.CurrentAgreementId, err)))
-						}
-					} else {
-						glog.V(5).Infof(logString(fmt.Sprintf("detected agreement %v not yet final.", ag.CurrentAgreementId)))
-						now := uint64(time.Now().Unix())
-						if ag.AgreementCreationTime + w.Worker.Manager.Config.Edge.AgreementTimeoutS < now {
-							// Start timing out the agreement
-							glog.V(3).Infof(logString(fmt.Sprintf("detected agreement %v timed out.", ag.CurrentAgreementId)))
-
-							// Update the database
-							if _, err := persistence.AgreementStateTimedout(w.db, ag.CurrentAgreementId, citizenscientist.PROTOCOL_NAME); err != nil {
-							    glog.Errorf(logString(fmt.Sprintf("error marking agreement %v timed out: %v", ag.CurrentAgreementId, err)))
-=======
 					if ag.AgreementFinalizedTime == 0 {
 						// Verify that the blockchain update has occurred. If not, cancel the agreement.
 						glog.V(5).Infof(logString(fmt.Sprintf("checking agreement %v for finalization.", ag.CurrentAgreementId)))
@@ -184,29 +154,16 @@
 							// Update state in the database
 							if _, err := persistence.AgreementStateFinalized(w.db, ag.CurrentAgreementId, citizenscientist.PROTOCOL_NAME); err != nil {
 								glog.Errorf(logString(fmt.Sprintf("error persisting agreement %v finalized: %v", ag.CurrentAgreementId, err)))
->>>>>>> d02787fc
 							}
 							// Update state in exchange
-							if proposal, err := protocolHandler.ValidateProposal(ag.Proposal); err != nil {
-								glog.Errorf(logString(fmt.Sprintf("could not hydrate proposal, error: %v", err)))
-							} else if tcPolicy, err := policy.DemarshalPolicy(proposal.TsAndCs); err != nil {
-								glog.Errorf(logString(fmt.Sprintf("error demarshalling TsAndCs policy for agreement %v, error %v", ag.CurrentAgreementId, err)))
-							} else if err := recordProducerAgreementState(w.Config.Edge.ExchangeURL, w.deviceId, w.deviceToken, ag.CurrentAgreementId, tcPolicy.APISpecs[0].SpecRef, "Finalized Agreement"); err != nil {
+	                        if proposal, err := protocolHandler.DemarshalProposal(ag.Proposal); err != nil {
+	                            glog.Errorf(logString(fmt.Sprintf("could not hydrate proposal, error: %v", err)))
+	                        } else if tcPolicy, err := policy.DemarshalPolicy(proposal.TsAndCs); err != nil {
+	                            glog.Errorf(logString(fmt.Sprintf("error demarshalling TsAndCs policy for agreement %v, error %v", ag.CurrentAgreementId, err)))
+	                        } else if err := recordProducerAgreementState(w.Config.Edge.ExchangeURL, w.deviceId, w.deviceToken, ag.CurrentAgreementId, tcPolicy.APISpecs[0].SpecRef, "Finalized Agreement"); err != nil {
 								glog.Errorf(logString(fmt.Sprintf("error setting agreement %v finalized state in exchange: %v", ag.CurrentAgreementId, err)))
 							}
-<<<<<<< HEAD
-
-							// Cancel on the blockchain
-                            glog.V(5).Infof(logString(fmt.Sprintf("terminating agreement %v on blockchain.", ag.CurrentAgreementId)))
-							if err := protocolHandler.TerminateAgreement(ag.CounterPartyAddress, ag.CurrentAgreementId, CANCEL_NOT_FINALIZED_TIMEOUT, w.bc.Agreements); err != nil {
-								glog.Errorf(logString(fmt.Sprintf("error terminating agreement %v on the blockchain: %v", ag.CurrentAgreementId, err)))
-							}
-
-							// Delete from the database
-                            glog.V(5).Infof(logString(fmt.Sprintf("deleting agreement %v from database.", ag.CurrentAgreementId)))
-							if err := persistence.DeleteEstablishedAgreement(w.db, ag.CurrentAgreementId, citizenscientist.PROTOCOL_NAME); err != nil {
-								glog.Errorf(logString(fmt.Sprintf("error deleting terminated agreement: %v, error: %v", ag.CurrentAgreementId, err)))
-=======
+
 						} else {
 							glog.V(5).Infof(logString(fmt.Sprintf("detected agreement %v not yet final.", ag.CurrentAgreementId)))
 							now := uint64(time.Now().Unix())
@@ -215,6 +172,7 @@
 								glog.V(3).Infof(logString(fmt.Sprintf("detected agreement %v timed out.", ag.CurrentAgreementId)))
 
 								w.cancelAgreement(ag.CurrentAgreementId, ag.AgreementProtocol, CANCEL_NOT_FINALIZED_TIMEOUT)
+
 								// cleanup workloads
 								w.Messages() <- events.NewGovernanceCancelationMessage(events.AGREEMENT_ENDED, events.AG_TERMINATED, ag.AgreementProtocol, ag.CurrentAgreementId, &ag.CurrentDeployment)
 							}
@@ -222,7 +180,7 @@
 					} else {
 						if ag.AgreementExecutionStartTime != 0 {
 							// maintian the finalized agreement. Cancel it if workload does not started within certaintime.
-							glog.Infof("Evaluating agreement %v for compliance with terms.", ag.CurrentAgreementId)
+							glog.V(3).Infof(logString(fmt.Sprintf("fire event to ensure containers are still up for agreement %v.", ag.CurrentAgreementId)))
 
 							// current contract, ensure workloads still running
 							w.Messages() <- events.NewGovernanceMaintenanceMessage(events.CONTAINER_MAINTAIN, ag.AgreementProtocol, ag.CurrentAgreementId, &ag.CurrentDeployment)
@@ -230,11 +188,10 @@
 						} else {
 							// workload not started yet and in an agreement ...
 							if (int64(ag.AgreementAcceptedTime) + (MAX_CONTRACT_PRELAUNCH_TIME_M * 60)) < time.Now().Unix() {
-								glog.Infof("Terminating agreement %v because it hasn't been launched in max allowed time. This could be because of a workload failure.", ag.CurrentAgreementId)
+								glog.Infof(logString(fmt.Sprintf("terminating agreement %v because it hasn't been launched in max allowed time. This could be because of a workload failure.", ag.CurrentAgreementId)))
 								w.cancelAgreement(ag.CurrentAgreementId, ag.AgreementProtocol, CANCEL_NOT_EXECUTED_TIMEOUT)
 								// cleanup workloads if needed
 								w.Messages() <- events.NewGovernanceCancelationMessage(events.AGREEMENT_ENDED, events.AG_TERMINATED, ag.AgreementProtocol, ag.CurrentAgreementId, &ag.CurrentDeployment)
->>>>>>> d02787fc
 							}
 						}
 					}
@@ -269,11 +226,13 @@
 	}
 
 	// Cancel on the blockchain
+	glog.V(5).Infof(logString(fmt.Sprintf("terminating agreement %v on blockchain.", agreementId)))
 	if err := protocolHandler.TerminateAgreement(counterparty, agreementId, reason, w.bc.Agreements); err != nil {
 		glog.Errorf(logString(fmt.Sprintf("error terminating agreement %v on the blockchain: %v", agreementId, err)))
 	}
 
 	// Delete from the database
+	glog.V(5).Infof(logString(fmt.Sprintf("deleting agreement %v from database.", agreementId)))
 	if err := persistence.DeleteEstablishedAgreement(w.db, agreementId, agreementProtocol); err != nil {
 		glog.Errorf(logString(fmt.Sprintf("error deleting terminated agreement: %v, error: %v", agreementId, err)))
 	}
