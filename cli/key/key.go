package key

import (
	"encoding/json"
	"fmt"
	"github.com/open-horizon/anax/api"
	"github.com/open-horizon/anax/cli/cliutils"
	"github.com/open-horizon/rsapss-tool/generatekeys"
	"net/http"
	"os"
	"path/filepath"
	"strings"
	"time"
)

type KeyPairSimpleOutput struct {
	ID               string `json:"id"`
	CommonName       string `json:"common_name"`
	OrganizationName string `json:"organization_name"`
	SerialNumber     string `json:"serial_number"`
	NotValidBefore   string `json:"not_valid_before"`
	NotValidAfter    string `json:"not_valid_after"`
}

type KeyList struct {
	Pem []string `json:"pem"`
}

func List(keyName string, listAll bool) {
	if keyName == "" && listAll {
		var apiOutput KeyList
		cliutils.HorizonGet("trust", []int{200}, &apiOutput, false)
		jsonBytes, err := json.MarshalIndent(apiOutput.Pem, "", cliutils.JSON_INDENT)
		if err != nil {
			cliutils.Fatal(cliutils.JSON_PARSING_ERROR, "failed to marshal 'key list' output: %v", err)
		}
		fmt.Printf("%s\n", jsonBytes)
	} else if keyName == "" {
		// Getting all of the keys only returns the names
		var apiOutput map[string][]api.KeyPairSimpleRecord
		// Note: it is allowed to get /trust before post /node is called, so we don't have to check for that error
		cliutils.HorizonGet("trust?verbose=true", []int{200}, &apiOutput, false)
		cliutils.Verbose("apiOutput: %v", apiOutput)

		var output []api.KeyPairSimpleRecord
		var ok bool
		if output, ok = apiOutput["pem"]; !ok {
			cliutils.Fatal(cliutils.HTTP_ERROR, "horizon api trust output did not include 'pem' key")
		}

		certsSimpleOutput := []KeyPairSimpleOutput{}
		for _, kps := range output {
			certsSimpleOutput = append(certsSimpleOutput, KeyPairSimpleOutput{
				ID:               kps.ID,
				SerialNumber:     kps.SerialNumber,
				CommonName:       kps.SubjectNames["commonName (CN)"].(string),
				OrganizationName: kps.SubjectNames["organizationName (O)"].(string),
				NotValidBefore:   kps.NotValidBefore.String(),
				NotValidAfter:    kps.NotValidAfter.String(),
			})
		}

		jsonBytes, err := json.MarshalIndent(certsSimpleOutput, "", cliutils.JSON_INDENT)
		if err != nil {
			cliutils.Fatal(cliutils.JSON_PARSING_ERROR, "failed to marshal 'key list' output: %v", err)
		}
		fmt.Printf("%s\n", jsonBytes)
	} else {
		// Get the content of 1 key, which is not json
		var apiOutput string
		cliutils.HorizonGet("trust/"+keyName, []int{200}, &apiOutput, false)
		fmt.Printf("%s", apiOutput)
	}
}

// Create generates a private/public key pair
func Create(x509Org, x509CN, outputDir string, keyLength, daysValid int, importKey bool, privKeyFile string, pubKeyFile string, overwrite bool) {

	// verify input, confirm overwrites, remove existing files, create dirs
	genDir, privKeyFile, pubKeyFile := verifyAndPrepareKeyCreateInput(outputDir, privKeyFile, pubKeyFile, overwrite)

	fmt.Println("Creating RSA PSS private and public keys, and an x509 certificate for distribution. This is a CPU-intensive operation and, depending on key length and platform, may take a while. Key generation on an amd64 or ppc64 system using the default key length will complete in less than 1 minute.")
	newKeys, err := generatekeys.Write(genDir, keyLength, x509CN, x509Org, time.Now().AddDate(0, 0, daysValid))
	if err != nil {
		cliutils.Fatal(cliutils.CLI_GENERAL_ERROR, "failed to create a new key pair: %v", err)
	}

	// the created names are randomly generated, need to move them to the files if they are specified in the input
	var pubKeyName, privKeyName string
	for _, key := range newKeys {
		if strings.Contains(key, "public") { // this seems like a better check than blindly getting the 2nd key in the list
			pubKeyName = key
		} else {
			privKeyName = key
<<<<<<< HEAD
=======
		}
	}

	// move the file to the given location.
	if outputDir == "" {
		cliutils.Verbose("Move private key file from %v to %v", privKeyName, privKeyFile)
		if err := os.Rename(privKeyName, privKeyFile); err != nil {
			cliutils.Fatal(cliutils.CLI_GENERAL_ERROR, "failed to move private key file from %v to %v. %v", privKeyName, privKeyFile, err)
>>>>>>> 32f4a2cf
		}
		cliutils.Verbose("Move public key file from %v to %v.", pubKeyName, pubKeyFile)
		if err := os.Rename(pubKeyName, pubKeyFile); err != nil {
			cliutils.Fatal(cliutils.CLI_GENERAL_ERROR, "failed to move public key file from %v to %v. %v", pubKeyName, pubKeyFile, err)
		}
	} else {
		privKeyFile = privKeyName
		pubKeyFile = pubKeyName
	}
	fmt.Printf("Created keys:\n \t%v\n\t%v\n", privKeyFile, pubKeyFile)

	// move the file to the given location.
	if outputDir == "" {
		cliutils.Verbose("Move private key file from %v to %v", privKeyName, privKeyFile)
		if err := os.Rename(privKeyName, privKeyFile); err != nil {
			cliutils.Fatal(cliutils.CLI_GENERAL_ERROR, "failed to move private key file from %v to %v. %v", privKeyName, privKeyFile, err)
		}
		cliutils.Verbose("Move public key file from %v to %v.", pubKeyName, pubKeyFile)
		if err := os.Rename(pubKeyName, pubKeyFile); err != nil {
			cliutils.Fatal(cliutils.CLI_GENERAL_ERROR, "failed to move public key file from %v to %v. %v", pubKeyName, pubKeyFile, err)
		}
	} else {
		privKeyFile = privKeyName
		pubKeyFile = pubKeyName
	}
	fmt.Printf("Created keys:\n \t%v\n\t%v\n", privKeyFile, pubKeyFile)

	// Import the key to anax if they requested that
	if importKey {
		if pubKeyFile == "" {
			cliutils.Fatal(cliutils.INTERNAL_ERROR, "asked to import the created public key, but can not determine the name.")
		}
		cliutils.Verbose("Importing public key file %v to the Horizon agent.", pubKeyFile)
		Import(pubKeyFile)
		fmt.Printf("%s imported to the Horizon agent\n", pubKeyFile)
	}
}

func Import(pubKeyFile string) {
	//take default key if empty, make sure the key exists
	pubKeyFile = cliutils.VerifySigningKeyInput(pubKeyFile, true)

	bodyBytes := cliutils.ReadFile(pubKeyFile)
	baseName := filepath.Base(pubKeyFile)
	cliutils.HorizonPutPost(http.MethodPut, "trust/"+baseName, []int{201, 200}, bodyBytes)
}

func Remove(keyName string) {
	cliutils.HorizonDelete("trust/"+keyName, []int{200, 204})
	fmt.Printf("Public key '%s' removed from the Horizon agent.\n", keyName)
}

// verify the inputs, prompt for overwrite if files exist, create direcories if not exist.
func verifyAndPrepareKeyCreateInput(outputDir string, privKeyFile string, pubKeyFile string, overwrite bool) (string, string, string) {
	if outputDir != "" {
		if privKeyFile != "" || pubKeyFile != "" {
			cliutils.Fatal(cliutils.CLI_INPUT_ERROR, "-d is mutually exclusive with -k and -K")
		}
	} else {
		var err error

		// get default file names if input is empty
		if privKeyFile == "" {
			if privKeyFile, err = cliutils.GetDefaultSigningKeyFile(false); err != nil {
				cliutils.Fatal(cliutils.CLI_GENERAL_ERROR, err.Error())
			}
		}
		if pubKeyFile == "" {
			if pubKeyFile, err = cliutils.GetDefaultSigningKeyFile(true); err != nil {
				cliutils.Fatal(cliutils.CLI_GENERAL_ERROR, err.Error())
			}
		}

		// convert to absolute path
		if privKeyFile, err = filepath.Abs(privKeyFile); err != nil {
			cliutils.Fatal(cliutils.CLI_GENERAL_ERROR, "Failed to get absolute path for file %v. %v", privKeyFile, err)
		}
		if pubKeyFile, err = filepath.Abs(pubKeyFile); err != nil {
			cliutils.Fatal(cliutils.CLI_GENERAL_ERROR, "Failed to get absolute path for file %v. %v", pubKeyFile, err)
		}

		// confirm overwrite
		confirmOverwrite(privKeyFile, pubKeyFile, overwrite)

		outputDir = filepath.Dir(privKeyFile)

		// create the public key directory if it does not exist and it is not the same as the private key directory
		if outputDirPub := filepath.Dir(pubKeyFile); outputDirPub != outputDir {
			if _, err := os.Stat(outputDirPub); os.IsNotExist(err) {
				cliutils.Verbose("Creating directory %v.", outputDirPub)
				if err := os.MkdirAll(outputDirPub, os.ModePerm); err != nil {
					cliutils.Fatal(cliutils.CLI_GENERAL_ERROR, err.Error())
				}
			}
		}
	}

	// create the directory if it does not exist
	if _, err := os.Stat(outputDir); os.IsNotExist(err) {
		cliutils.Verbose("Creating directory %v.", outputDir)
		if err := os.MkdirAll(outputDir, os.ModePerm); err != nil {
			cliutils.Fatal(cliutils.CLI_GENERAL_ERROR, err.Error())
		}
	}

	return outputDir, privKeyFile, pubKeyFile
}

// check if the given files exists and ask the user if they should be overwritten.
// if overwrite, delete the files.
func confirmOverwrite(privKeyFile string, pubKeyFile string, overwrite bool) {
	priveExists := false
	pubExists := false
	if fi, err := os.Stat(privKeyFile); err == nil {
		if fi.Mode().IsDir() {
			cliutils.Fatal(cliutils.CLI_INPUT_ERROR, "%v is a directory. Please specify a file name.", privKeyFile)
		}
		priveExists = true
	}
	if fi, err := os.Stat(pubKeyFile); err == nil {
		if fi.Mode().IsDir() {
			cliutils.Fatal(cliutils.CLI_INPUT_ERROR, "%v is a directory. Please specify a file name.", pubKeyFile)
		}
		pubExists = true
	}

	if priveExists && pubExists {
		if !overwrite {
			cliutils.ConfirmRemove(fmt.Sprintf("File %v and %v exist, do you want to overwrite?", privKeyFile, pubKeyFile))
		}
	} else {
		if priveExists && !overwrite {
			cliutils.ConfirmRemove(fmt.Sprintf("File %v exists, do you want to overwrite?", privKeyFile))
		}
		if pubExists && !overwrite {
			cliutils.ConfirmRemove(fmt.Sprintf("File %v exists, do you want to overwrite?", pubKeyFile))
		}
	}

	// remove the files for overwrite
	if priveExists {
		cliutils.Verbose("Deleting file %v.", privKeyFile)
		if err := os.Remove(privKeyFile); err != nil {
			cliutils.Fatal(cliutils.CLI_GENERAL_ERROR, err.Error())
		}
	}
	if pubExists {
		cliutils.Verbose("Deleting file %v.", pubKeyFile)
		if err := os.Remove(pubKeyFile); err != nil {
			cliutils.Fatal(cliutils.CLI_GENERAL_ERROR, err.Error())
		}
	}
}<|MERGE_RESOLUTION|>--- conflicted
+++ resolved
@@ -92,27 +92,8 @@
 			pubKeyName = key
 		} else {
 			privKeyName = key
-<<<<<<< HEAD
-=======
-		}
-	}
-
-	// move the file to the given location.
-	if outputDir == "" {
-		cliutils.Verbose("Move private key file from %v to %v", privKeyName, privKeyFile)
-		if err := os.Rename(privKeyName, privKeyFile); err != nil {
-			cliutils.Fatal(cliutils.CLI_GENERAL_ERROR, "failed to move private key file from %v to %v. %v", privKeyName, privKeyFile, err)
->>>>>>> 32f4a2cf
-		}
-		cliutils.Verbose("Move public key file from %v to %v.", pubKeyName, pubKeyFile)
-		if err := os.Rename(pubKeyName, pubKeyFile); err != nil {
-			cliutils.Fatal(cliutils.CLI_GENERAL_ERROR, "failed to move public key file from %v to %v. %v", pubKeyName, pubKeyFile, err)
-		}
-	} else {
-		privKeyFile = privKeyName
-		pubKeyFile = pubKeyName
-	}
-	fmt.Printf("Created keys:\n \t%v\n\t%v\n", privKeyFile, pubKeyFile)
+		}
+	}
 
 	// move the file to the given location.
 	if outputDir == "" {
