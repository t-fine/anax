package exchange

import (
	"encoding/json"
	"fmt"
	"github.com/open-horizon/anax/cli/cliutils"
	"github.com/open-horizon/anax/exchange"
	"github.com/open-horizon/rsapss-tool/sign"
	"github.com/open-horizon/rsapss-tool/verify"
	"net/http"
	"os"
	"path/filepath"
	"reflect"
	"strings"
)

//todo: only using these instead of exchange.GetPatternResponse because exchange.Pattern is missing the LastUpdated field
type ExchangePatterns struct {
	Patterns  map[string]PatternOutput `json:"patterns"`
	LastIndex int                      `json:"lastIndex"`
}

type PatternOutput struct {
	Owner              string                       `json:"owner"`
	Label              string                       `json:"label"`
	Description        string                       `json:"description"`
	Public             bool                         `json:"public"`
	Services           []ServiceReference           `json:"services"`
	AgreementProtocols []exchange.AgreementProtocol `json:"agreementProtocols"`
	LastUpdated        string                       `json:"lastUpdated"`
}

// These 5 structs are used when reading json file the user gives us as input to create the pattern struct
type ServiceOverrides struct {
	Environment []string `json:"environment,omitempty"`
}
type DeploymentOverrides struct {
	Services map[string]ServiceOverrides `json:"services"`
}
type ServiceChoiceFile struct {
	Version                      string                     `json:"version"`            // the version of the service
	Priority                     *exchange.WorkloadPriority `json:"priority,omitempty"` // the highest priority service is tried first for an agreement, if it fails, the next priority is tried. Priority 1 is the highest, priority 2 is next, etc.
	Upgrade                      *exchange.UpgradePolicy    `json:"upgradePolicy,omitempty"`
	DeploymentOverrides          interface{}                `json:"deployment_overrides,omitempty"`           // env var overrides for the service
	DeploymentOverridesSignature string                     `json:"deployment_overrides_signature,omitempty"` // signature of env var overrides
}
type ServiceReferenceFile struct {
	ServiceURL      string                     `json:"serviceUrl"`                 // refers to a service definition in the exchange
	ServiceOrg      string                     `json:"serviceOrgid"`               // the org holding the service definition
	ServiceArch     string                     `json:"serviceArch"`                // the hardware architecture of the service definition
	AgreementLess   bool                       `json:"agreementLess,omitempty"`    // a special case where this service will also be required by others
	ServiceVersions []ServiceChoiceFile        `json:"serviceVersions"`            // a list of service version for rollback
	DataVerify      *exchange.DataVerification `json:"dataVerification,omitempty"` // policy for verifying that the node is sending data
	NodeH           *exchange.NodeHealth       `json:"nodeHealth,omitempty"`       // this needs to be a ptr so it will be omitted if not specified, so exchange will default it
}
type PatternFile struct {
	Name               string                       `json:"name,omitempty"`
	Org                string                       `json:"org,omitempty"` // optional
	Label              string                       `json:"label"`
	Description        string                       `json:"description,omitempty"`
	Public             bool                         `json:"public"`
	Services           []ServiceReferenceFile       `json:"services"`
	AgreementProtocols []exchange.AgreementProtocol `json:"agreementProtocols,omitempty"`
}

type ServiceChoice struct {
	Version                      string                    `json:"version"`            // the version of the service
	Priority                     exchange.WorkloadPriority `json:"priority,omitempty"` // the highest priority service is tried first for an agreement, if it fails, the next priority is tried. Priority 1 is the highest, priority 2 is next, etc.
	Upgrade                      exchange.UpgradePolicy    `json:"upgradePolicy,omitempty"`
	DeploymentOverrides          string                    `json:"deployment_overrides,omitempty"`           // env var overrides for the service
	DeploymentOverridesSignature string                    `json:"deployment_overrides_signature,omitempty"` // signature of env var overrides
}
type ServiceReference struct {
	ServiceURL      string                    `json:"serviceUrl"`                 // refers to a service definition in the exchange
	ServiceOrg      string                    `json:"serviceOrgid"`               // the org holding the service definition
	ServiceArch     string                    `json:"serviceArch"`                // the hardware architecture of the service definition
	AgreementLess   bool                      `json:"agreementLess,omitempty"`    // a special case where this service will also be required by others
	ServiceVersions []ServiceChoice           `json:"serviceVersions,omitempty"`  // a list of service version for rollback
	DataVerify      exchange.DataVerification `json:"dataVerification,omitempty"` // policy for verifying that the node is sending data
	NodeH           *exchange.NodeHealth      `json:"nodeHealth,omitempty"`       // this needs to be a ptr so it will be omitted if not specified, so exchange will default it
}
type PatternInput struct {
	Label              string                       `json:"label"`
	Description        string                       `json:"description,omitempty"`
	Public             bool                         `json:"public"`
	Services           []ServiceReference           `json:"services,omitempty"`
	AgreementProtocols []exchange.AgreementProtocol `json:"agreementProtocols,omitempty"`
}

// List the pattern resources for the given org.
// The userPw can be the userId:password auth or the nodeId:token auth.
func PatternList(credOrg string, userPw string, pattern string, namesOnly bool) {
	cliutils.SetWhetherUsingApiKey(userPw)
	var patOrg string
	patOrg, pattern = cliutils.TrimOrg(credOrg, pattern)
	if namesOnly && (pattern == "" || pattern == "*") {
		// Only display the names
		if pattern == "*" {
			pattern = ""
		}
		var resp ExchangePatterns
		cliutils.ExchangeGet(cliutils.GetExchangeUrl(), "orgs/"+patOrg+"/patterns"+cliutils.AddSlash(pattern), cliutils.OrgAndCreds(credOrg, userPw), []int{200, 404}, &resp)
		patterns := []string{} // this is important (instead of leaving it nil) so json marshaling displays it as [] instead of null
		for p := range resp.Patterns {
			patterns = append(patterns, p)
		}
		jsonBytes, err := json.MarshalIndent(patterns, "", cliutils.JSON_INDENT)
		if err != nil {
			cliutils.Fatal(cliutils.JSON_PARSING_ERROR, "failed to marshal 'exchange pattern list' output: %v", err)
		}
		fmt.Printf("%s\n", jsonBytes)
	} else {
		// Display the full resources
		var patterns ExchangePatterns
		httpCode := cliutils.ExchangeGet(cliutils.GetExchangeUrl(), "orgs/"+patOrg+"/patterns"+cliutils.AddSlash(pattern), cliutils.OrgAndCreds(credOrg, userPw), []int{200, 404}, &patterns)
		if httpCode == 404 && pattern != "" {
			cliutils.Fatal(cliutils.NOT_FOUND, "pattern '%s' not found in org %s", pattern, patOrg)
		}
		jsonBytes, err := json.MarshalIndent(patterns.Patterns, "", cliutils.JSON_INDENT)
		if err != nil {
			cliutils.Fatal(cliutils.JSON_PARSING_ERROR, "failed to marshal 'hzn exchange pattern list' output: %v", err)
		}
		fmt.Println(string(jsonBytes))
	}
}

// Take the deployment overrides field, which we have told the json unmarshaller was unknown type (so we can handle both escaped string and struct)
// and turn it into the DeploymentOverrides struct we really want.
func ConvertToDeploymentOverrides(deployment interface{}) *DeploymentOverrides {
	var jsonBytes []byte
	var err error

	// Take whatever type the deployment field is and convert it to marshalled json bytes
	switch d := deployment.(type) {
	case string:
		if len(d) == 0 {
			return nil
		}
		// In the original input file this was escaped json as a string, but the original unmarshal removed the escapes
		jsonBytes = []byte(d)
	case nil:
		return nil
	default:
		// The only other valid input is regular json in DeploymentConfig structure. Marshal it back to bytes so we can unmarshal it in a way that lets Go know it is a DeploymentConfig
		jsonBytes, err = json.Marshal(d)
		if err != nil {
			cliutils.Fatal(cliutils.JSON_PARSING_ERROR, "failed to marshal body for %v: %v", d, err)
		}
	}

	// Now unmarshal the bytes into the struct we have wanted all along
	depOver := new(DeploymentOverrides)
	err = json.Unmarshal(jsonBytes, depOver)
	if err != nil {
		cliutils.Fatal(cliutils.JSON_PARSING_ERROR, "failed to unmarshal json for deployment overrides field %s: %v", string(jsonBytes), err)
	}

	return depOver
}

// PatternPublish signs the MS def and puts it in the exchange
func PatternPublish(org, userPw, jsonFilePath, keyFilePath, pubKeyFilePath, patName string) {
	cliutils.SetWhetherUsingApiKey(userPw)
	// Read in the pattern metadata
	newBytes := cliutils.ReadJsonFile(jsonFilePath)
	var patFile PatternFile
	err := json.Unmarshal(newBytes, &patFile)
	if err != nil {
		cliutils.Fatal(cliutils.JSON_PARSING_ERROR, "failed to unmarshal json input file %s: %v", jsonFilePath, err)
	}
	if patFile.Org != "" && patFile.Org != org {
		cliutils.Fatal(cliutils.CLI_INPUT_ERROR, "the org specified in the input file (%s) must match the org specified on the command line (%s)", patFile.Org, org)
	}
	patInput := PatternInput{Label: patFile.Label, Description: patFile.Description, Public: patFile.Public, AgreementProtocols: patFile.AgreementProtocols}

	// Loop thru the services array and the servicesVersions array and sign the deployment_overrides fields
	if patFile.Services != nil && len(patFile.Services) > 0 {
		patInput.Services = make([]ServiceReference, len(patFile.Services))
		keyVerified := false
		for i := range patFile.Services {
			patInput.Services[i].ServiceURL = patFile.Services[i].ServiceURL
			patInput.Services[i].ServiceOrg = patFile.Services[i].ServiceOrg
			patInput.Services[i].ServiceArch = patFile.Services[i].ServiceArch
			patInput.Services[i].AgreementLess = patFile.Services[i].AgreementLess
			patInput.Services[i].ServiceVersions = make([]ServiceChoice, len(patFile.Services[i].ServiceVersions))
			if patFile.Services[i].DataVerify != nil {
				patInput.Services[i].DataVerify = *patFile.Services[i].DataVerify
			}
			patInput.Services[i].NodeH = patFile.Services[i].NodeH
			for j := range patFile.Services[i].ServiceVersions {
				patInput.Services[i].ServiceVersions[j].Version = patFile.Services[i].ServiceVersions[j].Version
				if patFile.Services[i].ServiceVersions[j].Priority != nil {
					patInput.Services[i].ServiceVersions[j].Priority = *patFile.Services[i].ServiceVersions[j].Priority
				}
				if patFile.Services[i].ServiceVersions[j].Upgrade != nil {
					patInput.Services[i].ServiceVersions[j].Upgrade = *patFile.Services[i].ServiceVersions[j].Upgrade
				}
				var err error
				var deployment []byte
				depOver := ConvertToDeploymentOverrides(patFile.Services[i].ServiceVersions[j].DeploymentOverrides)
				// If the input deployment overrides are already in string form and signed, then use them as is.
				if patFile.Services[i].ServiceVersions[j].DeploymentOverrides != nil && reflect.TypeOf(patFile.Services[i].ServiceVersions[j].DeploymentOverrides).String() == "string" && patFile.Services[i].ServiceVersions[j].DeploymentOverridesSignature != "" {
					patInput.Services[i].ServiceVersions[j].DeploymentOverrides = patFile.Services[i].ServiceVersions[j].DeploymentOverrides.(string)
					patInput.Services[i].ServiceVersions[j].DeploymentOverridesSignature = patFile.Services[i].ServiceVersions[j].DeploymentOverridesSignature
				} else if depOver == nil {
					// If the input deployment override is an object that is nil, then there are no overrides, so no signing necessary.
					patInput.Services[i].ServiceVersions[j].DeploymentOverrides = ""
					patInput.Services[i].ServiceVersions[j].DeploymentOverridesSignature = ""
				} else {
					fmt.Printf("Signing deployment_overrides field in service %d, serviceVersion number %d\n", i+1, j+1)
					deployment, err = json.Marshal(depOver)
					if err != nil {
						cliutils.Fatal(cliutils.JSON_PARSING_ERROR, "failed to marshal deployment_overrides field in service %d, serviceVersion number %d: %v", i+1, j+1, err)
					}
					patInput.Services[i].ServiceVersions[j].DeploymentOverrides = string(deployment)
					// We know we need to sign the overrides, so make sure a real key file was provided.
<<<<<<< HEAD
					keyFilePath = cliutils.VerifySigningKeyInput(keyFilePath, false)
					pubKeyFilePath = cliutils.VerifySigningKeyInput(pubKeyFilePath, true)
=======
					if !keyVerified {
						keyFilePath, pubKeyFilePath = cliutils.GetSigningKeys(keyFilePath, pubKeyFilePath)
					}

>>>>>>> 32f4a2cf
					patInput.Services[i].ServiceVersions[j].DeploymentOverridesSignature, err = sign.Input(keyFilePath, deployment)
					if err != nil {
						cliutils.Fatal(cliutils.CLI_GENERAL_ERROR, "problem signing the deployment_overrides string with %s: %v", keyFilePath, err)
					}
				}
			}
		}
	}

	// Create or update resource in the exchange
	var exchId string
	if patName != "" {
		exchId = patName
	} else if patFile.Name != "" {
		exchId = patFile.Name
	} else {
		// Use the json file base name as the default for the pattern name
		exchId = filepath.Base(jsonFilePath)                      // remove the leading path
		exchId = strings.TrimSuffix(exchId, filepath.Ext(exchId)) // strip suffix if there
	}
	// replace the unwanted charactors from the id with '-'
	exchId = cliutils.FormExchangeId(exchId)

	var output string
	httpCode := cliutils.ExchangeGet(cliutils.GetExchangeUrl(), "orgs/"+org+"/patterns/"+exchId, cliutils.OrgAndCreds(org, userPw), []int{200, 404}, &output)
	if httpCode == 200 {
		// Pattern exists, update it
		fmt.Printf("Updating %s in the exchange...\n", exchId)
		cliutils.ExchangePutPost(http.MethodPut, cliutils.GetExchangeUrl(), "orgs/"+org+"/patterns/"+exchId, cliutils.OrgAndCreds(org, userPw), []int{201}, patInput)
	} else {
		// Pattern not there, create it
		fmt.Printf("Creating %s in the exchange...\n", exchId)
		cliutils.ExchangePutPost(http.MethodPost, cliutils.GetExchangeUrl(), "orgs/"+org+"/patterns/"+exchId, cliutils.OrgAndCreds(org, userPw), []int{201}, patInput)
	}

	// Store the public key in the exchange, if they gave it to us
	if pubKeyFilePath != "" {
		// Note: already verified the file exists
		bodyBytes := cliutils.ReadFile(pubKeyFilePath)
		baseName := filepath.Base(pubKeyFilePath)
		fmt.Printf("Storing %s with the pattern in the exchange...\n", baseName)
		cliutils.ExchangePutPost(http.MethodPut, cliutils.GetExchangeUrl(), "orgs/"+org+"/patterns/"+exchId+"/keys/"+baseName, cliutils.OrgAndCreds(org, userPw), []int{201}, bodyBytes)
	}
}

// Verify that the deployment_overrides_signature is valid for the given key.
// The userPw can be the userId:password auth or the nodeId:token auth.
func PatternVerify(org, userPw, pattern, keyFilePath string) {
	cliutils.SetWhetherUsingApiKey(userPw)
	org, pattern = cliutils.TrimOrg(org, pattern)
	// Get pattern resource from exchange
	var output ExchangePatterns
	httpCode := cliutils.ExchangeGet(cliutils.GetExchangeUrl(), "orgs/"+org+"/patterns/"+pattern, cliutils.OrgAndCreds(org, userPw), []int{200, 404}, &output)
	if httpCode == 404 {
		cliutils.Fatal(cliutils.NOT_FOUND, "pattern '%s' not found in org %s", pattern, org)
	}
	pat, ok := output.Patterns[org+"/"+pattern]
	if !ok {
		cliutils.Fatal(cliutils.INTERNAL_ERROR, "key '%s' not found in resources returned from exchange", org+"/"+pattern)
	}

	// Loop thru services array, checking the deployment string signature
	someInvalid := false
	keyVerified := false
	for i := range pat.Services {
		for j := range pat.Services[i].ServiceVersions {
			cliutils.Verbose("verifying deployment_overrides string in service %d, serviceVersion number %d", i+1, j+1)
			if pat.Services[i].ServiceVersions[j].DeploymentOverrides == "" && pat.Services[i].ServiceVersions[j].DeploymentOverridesSignature == "" {
				continue // there was nothing to sign, so nothing to verify
			}
			if !keyVerified {
				//take default key if empty, make sure the key exists
				keyFilePath = cliutils.VerifySigningKeyInput(keyFilePath, true)
				keyVerified = true
			}
			verified, err := verify.Input(keyFilePath, pat.Services[i].ServiceVersions[j].DeploymentOverridesSignature, []byte(pat.Services[i].ServiceVersions[j].DeploymentOverrides))
			if err != nil {
				cliutils.Fatal(cliutils.CLI_GENERAL_ERROR, "problem verifying deployment_overrides string in service %d, serviceVersion number %d with %s: %v", i+1, j+1, keyFilePath, err)
			} else if !verified {
				fmt.Printf("Deployment_overrides string in service %d, serviceVersion number %d was not signed with the private key associated with this public key %v.\n", i+1, j+1, keyFilePath)
				someInvalid = true
			}
			// else if they all turned out to be valid, we will tell them that at the end
		}
	}

	if someInvalid {
		os.Exit(cliutils.SIGNATURE_INVALID)
	} else {
		fmt.Println("All signatures verified")
	}
}

func PatternRemove(org, userPw, pattern string, force bool) {
	cliutils.SetWhetherUsingApiKey(userPw)
	org, pattern = cliutils.TrimOrg(org, pattern)
	if !force {
		cliutils.ConfirmRemove("Are you sure you want to remove pattern '" + org + "/" + pattern + "' from the Horizon Exchange?")
	}

	httpCode := cliutils.ExchangeDelete(cliutils.GetExchangeUrl(), "orgs/"+org+"/patterns/"+pattern, cliutils.OrgAndCreds(org, userPw), []int{204, 404})
	if httpCode == 404 {
		cliutils.Fatal(cliutils.NOT_FOUND, "pattern '%s' not found in org %s", pattern, org)
	}
}

// List the public keys that can be used to verify the deployment_overrides_signature for a pattern.
// The userPw can be the userId:password auth or the nodeId:token auth.
func PatternListKey(org, userPw, pattern, keyName string) {
	cliutils.SetWhetherUsingApiKey(userPw)
	org, pattern = cliutils.TrimOrg(org, pattern)
	if keyName == "" {
		// Only display the names
		var output string
		cliutils.ExchangeGet(cliutils.GetExchangeUrl(), "orgs/"+org+"/patterns/"+pattern+"/keys", cliutils.OrgAndCreds(org, userPw), []int{200, 404}, &output)
		fmt.Printf("%s\n", output)
	} else {
		// Display the content of the key
		var output []byte
		httpCode := cliutils.ExchangeGet(cliutils.GetExchangeUrl(), "orgs/"+org+"/patterns/"+pattern+"/keys/"+keyName, cliutils.OrgAndCreds(org, userPw), []int{200, 404}, &output)
		if httpCode == 404 && pattern != "" {
			cliutils.Fatal(cliutils.NOT_FOUND, "key '%s' not found", keyName)
		}
		fmt.Printf("%s", string(output))
	}
}

func PatternRemoveKey(org, userPw, pattern, keyName string) {
	cliutils.SetWhetherUsingApiKey(userPw)
	org, pattern = cliutils.TrimOrg(org, pattern)
	httpCode := cliutils.ExchangeDelete(cliutils.GetExchangeUrl(), "orgs/"+org+"/patterns/"+pattern+"/keys/"+keyName, cliutils.OrgAndCreds(org, userPw), []int{204, 404})
	if httpCode == 404 {
		cliutils.Fatal(cliutils.NOT_FOUND, "key '%s' not found", keyName)
	}
}<|MERGE_RESOLUTION|>--- conflicted
+++ resolved
@@ -214,15 +214,10 @@
 					}
 					patInput.Services[i].ServiceVersions[j].DeploymentOverrides = string(deployment)
 					// We know we need to sign the overrides, so make sure a real key file was provided.
-<<<<<<< HEAD
-					keyFilePath = cliutils.VerifySigningKeyInput(keyFilePath, false)
-					pubKeyFilePath = cliutils.VerifySigningKeyInput(pubKeyFilePath, true)
-=======
 					if !keyVerified {
 						keyFilePath, pubKeyFilePath = cliutils.GetSigningKeys(keyFilePath, pubKeyFilePath)
 					}
 
->>>>>>> 32f4a2cf
 					patInput.Services[i].ServiceVersions[j].DeploymentOverridesSignature, err = sign.Input(keyFilePath, deployment)
 					if err != nil {
 						cliutils.Fatal(cliutils.CLI_GENERAL_ERROR, "problem signing the deployment_overrides string with %s: %v", keyFilePath, err)
