--- conflicted
+++ resolved
@@ -220,12 +220,7 @@
 
 	case map[string]interface{}:
 		// We know we need to sign the deployment config, so make sure a real key file was provided.
-<<<<<<< HEAD
-		keyFilePath = cliutils.VerifySigningKeyInput(keyFilePath, false)
-		pubKeyFilePath = cliutils.VerifySigningKeyInput(pubKeyFilePath, true)
-=======
 		keyFilePath, pubKeyFilePath = cliutils.GetSigningKeys(keyFilePath, pubKeyFilePath)
->>>>>>> 32f4a2cf
 
 		// Construct and sign the deployment string.
 		fmt.Println("Signing service...")
