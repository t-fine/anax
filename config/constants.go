package config

<<<<<<< HEAD
const ENVVAR_PREFIX = "HZN_"
=======
const COMPAT_ENVVAR_PREFIX = "MTN_"
const ENVVAR_PREFIX = "HZN_"

const USERKEYDIR = "/userkeys"
>>>>>>> 12d4e9a9
<|MERGE_RESOLUTION|>--- conflicted
+++ resolved
@@ -1,10 +1,5 @@
 package config
 
-<<<<<<< HEAD
-const ENVVAR_PREFIX = "HZN_"
-=======
-const COMPAT_ENVVAR_PREFIX = "MTN_"
 const ENVVAR_PREFIX = "HZN_"
 
-const USERKEYDIR = "/userkeys"
->>>>>>> 12d4e9a9
+const USERKEYDIR = "/userkeys"