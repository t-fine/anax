--- conflicted
+++ resolved
@@ -36,11 +36,8 @@
 
 You need the following prerequisites:
 
-<<<<<<< HEAD
-- The horizon-cli package **is** available for Mac. Download the latest version of `horizon-agent-macos-pkg-x86_64.tar.gz` from https://github.com/open-horizon/anax/releases, extract `horizon-cli-x.x.x-x.pkg` from the package and install horizon-cli using `sudo installer -pkg "<path>/horizon-cli-x.x.x-x.pkg" -target /` command.
-=======
+
 - The horizon-cli package **is** available for Mac. Download and install the latest version of `horizon-cli-x.x.x.pkg.pkg` from http://pkg.bluehorizon.network/macos/, install using `sudo installer -pkg "<path>/horizon-cli-x.x.x.pkg" -target /` command.
->>>>>>> 8a5de3e1
 - Docker for Mac OS X: https://docs.docker.com/docker-for-mac/install/
 - Socat, install using **one** of these methods:
     - Homebrew: http://macappstore.org/socat/
