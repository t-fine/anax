#!/bin/bash

# The script installs Horizon agent on an edge node

set -e


SCRIPT_VERSION="1.1.0"

SUPPORTED_OS=( "macos" "linux" )
SUPPORTED_LINUX_DISTRO=( "ubuntu" "raspbian" "debian" )
SUPPORTED_LINUX_VERSION=( "bionic" "buster" "xenial" "stretch" )
SUPPORTED_ARCH=( "amd64" "arm64" "armhf" )

# Defaults
PKG_PATH="."
PKG_TREE_IGNORE=false
SKIP_REGISTRATION=false
CFG="agent-install.cfg"
OVERWRITE=false
SKIP_PROMPT=false
HZN_NODE_POLICY=""
AGENT_INSTALL_ZIP="agent-install-files.tar.gz"
NODE_ID_MAPPING_FILE="node-id-mapping.csv"
CERTIFICATE_DEFAULT="agent-install.crt"
BATCH_INSTALL=0
DEPLOY_TYPE="device" # "cluster" for deploy on edge cluster

# agent deployment
SERVICE_ACCOUNT_NAME="agent-service-account"
CLUSTER_ROLE_BINDING_NAME="openhorizon-agent-cluster-rule"
NAMESPACE="openhorizon-agent"
SECRET_NAME="openhorizon-agent-secrets"
CONFIGMAP_NAME="openhorizon-agent-config"
PVC_NAME="openhorizon-agent-pvc"
RESOURCE_READY=0
GET_RESOURCE_MAX_TRY=5
POD_ID=""


VERBOSITY=3 # Default logging verbosity

# required parameters and their defaults
REQUIRED_PARAMS=( "HZN_EXCHANGE_URL" "HZN_FSS_CSSURL" "HZN_ORG_ID" "HZN_EXCHANGE_USER_AUTH" )
REQUIRED_VALUE_FLAG="REQUIRED_FROM_USER"
DEFAULTS=( "${REQUIRED_VALUE_FLAG}" "${REQUIRED_VALUE_FLAG}" "${REQUIRED_VALUE_FLAG}" "${REQUIRED_VALUE_FLAG}" )

# certificate for the CLI package on MacOS
MAC_PACKAGE_CERT="horizon-cli.crt"

# Script help
function help() {
     cat << EndOfMessage
$(basename "$0") <options> -- installing Horizon software
where:
    \$HZN_EXCHANGE_URL, \$HZN_FSS_CSSURL, \$HZN_ORG_ID, \$HZN_EXCHANGE_USER_AUTH variables must be defined either in a config file or environment,

    -c          - path to a certificate file
    -k          - path to a configuration file (if not specified, uses agent-install.cfg in current directory, if present)
    -p          - pattern name to register with (if not specified, registers node w/o pattern)
    -i          - installation packages location (if not specified, uses current directory). if the argument begins with 'http' or 'https', will use as an apt repository
    -j          - file location for the public key for an apt repository specified with '-i'
    -t          - set a branch to use in the apt repo specified with -i. default is 'updates'
    -n          - path to a node policy file
    -s          - skip registration
    -v          - show version
    -l          - logging verbosity level (0: silent, 1: critical, 2: error, 3: warning, 4: info, 5: debug), the default is (3: warning)
    -u          - exchange user authorization credentials
    -d          - the id to register this node with
    -f          - install older version without prompt. overwrite configured node without prompt.
    -b 			- skip any prompts for user input
    -w          - wait for the named service to start executing on this node
    -o          - specify an org id for the service specified with '-w'
    -z 		- specify the name of your agent installation tar file. Default is ./agent-install-files.tar.gz
    -D		- specify deploy type (device, cluster. If not specifed, uses device by default). 

Example: ./$(basename "$0") -i <path_to_package(s)>

EndOfMessage
}

function version() {
	echo "$(basename "$0") version: ${SCRIPT_VERSION}"
	exit 0
}

# Exit handling
function quit(){
  case $1 in
    1) echo "Exiting..."; exit 1
    ;;
    2) echo "Input error, exiting..."; exit 2
    ;;
    *) exit
    ;;
  esac
}

function now() {
	echo `date '+%Y-%m-%d %H:%M:%S'`
}

# Logging
VERB_SILENT=0
VERB_CRITICAL=1
VERB_ERROR=2
VERB_WARNING=3
VERB_INFO=4
VERB_DEBUG=5

function log_notify() {
    log $VERB_SILENT "$1"
}

function log_critical() {
    log $VERB_CRITICAL "CRITICAL: $1"
}

function log_error() {
    log $VERB_ERROR "ERROR: $1"
}

function log_warning() {
    log $VERB_WARNING "WARNING: $1"
}

function log_info() {
    log $VERB_INFO "INFO: $1"
}

function log_debug() {
    log $VERB_DEBUG "DEBUG: $1"
}

function now() {
	echo `date '+%Y-%m-%d %H:%M:%S'`
}

function log() {
    if [ $VERBOSITY -ge $1 ]; then
        echo `now` "$2" | fold -w80 -s
    fi
}

# get variables for the script
# if the env variable is defined uses it, if not checks it in the config file
function get_variable() {
	log_debug "get_variable() begin"

	if ! [ -z "${!1}" ]; then
		# if env/command line variable is defined, using it
		if [[ $1 == *"AUTH"* ]] || [[ $1 == *"TOKEN"* ]]; then
			log_notify "Using variable from environment/command line, ${1}"
		else
			log_notify "Using variable from environment/command line, ${1} is ${!1}"
		fi
	else
		log_notify "The ${1} is missed in environment/not specified with command line, looking for it in the config file ${2} ..."
		# the env/command line variable not defined, using config file
		# check if it exists
		log_info "Checking if the config file ${2} exists..."
		if [[ -f "$2" ]] ; then
			log_info "The config file ${2} exists"
			if [ -z "$(grep ${1} ${2} | grep "^#")" ] && ! [ -z "$(grep ${1} ${2} | cut -d'=' -f2 | cut -d'"' -f2)" ]; then
				# found variable in the config file
				ref=${1}
				IFS= read -r "$ref" <<<"$(grep ${1} ${2} | cut -d'=' -f2 | cut -d'"' -f2)"
                if [[ $1 == *"AUTH"* ]] || [[ $1 == *"TOKEN"* ]]; then
                    log_notify "Using variable from the config file ${2}, ${1}"
                else
				    log_notify "Using variable from the config file ${2}, ${1} is ${!1}"
                fi
			else
				# found neither in env nor in config file. check if the missed var is in required parameters
				if [[ " ${REQUIRED_PARAMS[*]} " == *" ${1} "* ]]; then
    				# if found neither in the env nor in the env, try to use its default value, if any
    				log_info "The required variable ${1} found neither in environment nor in the config file ${2}, checking if it has defaults..."

    				for i in "${!REQUIRED_PARAMS[@]}"; do
   						if [[ "${REQUIRED_PARAMS[$i]}" = "${1}" ]]; then
       							log_info "Found ${1} in required params with index ${i}, using it for looking up its default value...";
       							log_info "Found ${1} default, it is ${DEFAULTS[i]}"
       							ref=${1}
								IFS= read -r "$ref" <<<"${DEFAULTS[i]}"
   						fi
					done
					if [ ${!1}  = "$REQUIRED_VALUE_FLAG" ]; then
						log_notify "The ${1} is required and needs to be set either in the config file or environment, exiting..."
						exit 1
					fi
    			else
    				log_info "The variable ${1} found neither in environment nor in the config file ${2}, but it's not required, continuing..."
				fi
			fi
		else
			log_notify "The config file ${2} doesn't exist, exiting..."
			exit 1
		fi
	fi

	log_debug "get_variable() end"
}

# validates if mutually exclusive arguments are mutually exclusive
function validate_mutual_ex() {

	log_debug "validate_mutual_ex() begin"

	if [[ -n "${!1}" && -n "${!2}" ]]; then
		echo "Both ${1}=${!1} and ${2}=${!2} mutually exlusive parameters are defined, exiting..."
		exit 1
	fi

	log_debug "validate_mutual_ex() end"
}

function validate_number_int() {
	log_debug "validate_number_int() begin"

	re='^[0-9]+$'
	if [[ $1 =~ $re ]] ; then
   		# integer, validate if it's in a correct range
   		if ! (($1 >= VERB_SILENT && $1 <= VERB_DEBUG)); then
   			echo `now` "The verbosity number is not in range [${VERB_SILENT}; ${VERB_DEBUG}]."
  			quit 2
		fi
   	else
   		echo `now` "The provided verbosity value ${1} is not a number" >&2; quit 2
	fi

	log_debug "validate_number_int() end"
}

# set HZN_EXCHANGE_PATTERN to a pattern set in the exchange
function set_pattern_from_exchange(){
	log_debug "set_pattern_from_exchange() begin"
	if [[ "$NODE_ID" != "" ]]; then
        	if [[ "${HZN_EXCHANGE_URL: -1}" == "/" ]]; then
        		HZN_EXCHANGE_URL=$(echo "$HZN_EXCHANGE_URL" | sed 's/\/$//')
		fi
		if [[ $CERTIFICATE != "" ]]; then
			EXCH_OUTPUT=$(curl -fs --cacert $CERTIFICATE $HZN_EXCHANGE_URL/orgs/$HZN_ORG_ID/nodes/$NODE_ID -u $HZN_ORG_ID/$HZN_EXCHANGE_USER_AUTH) || true
		else
			EXCH_OUTPUT=$(curl -fs $HZN_EXCHANGE_URL/orgs/$HZN_ORG_ID/nodes/$NODE_ID -u $HZN_ORG_ID/$HZN_EXCHANGE_USER_AUTH) || true
		fi
		if [[ "$EXCH_OUTPUT" != "" ]]; then
			EXCH_PATTERN=$(echo $EXCH_OUTPUT | jq -e '.nodes | .[].pattern')
			if [[ "$EXCH_PATTERN" != "\"\"" ]]; then
        			HZN_EXCHANGE_PATTERN=$(echo "$EXCH_PATTERN" | sed 's/"//g' )
			fi
		fi
	else
		log_notify "Node id not set. Skipping finding node pattern in the exchange."
	fi
	log_debug "set_pattern_from_exchange() end"
}

# create a file for HZN_NODE_POLICY to point to containing the node policy found in the exchange
function set_policy_from_exchange(){
	log_debug "set_policy_from_exchange() begin"
	if [[ "$NODE_ID" != "" ]]; then
		if [[ "${HZN_EXCHANGE_URL: -1}" == "/" ]]; then
			HZN_EXCHANGE_URL=$(echo "$HZN_EXCHANGE_URL" | sed 's/\/$//')
		fi
		if [[ $CERTIFICATE != "" ]]; then
			EXCH_POLICY=$(curl -fs --cacert $CERTIFICATE $HZN_EXCHANGE_URL/orgs/$HZN_ORG_ID/nodes/$NODE_ID/policy -u $HZN_ORG_ID/$HZN_EXCHANGE_USER_AUTH) || true
		else
			EXCH_POLICY=$(curl -fs $HZN_EXCHANGE_URL/orgs/$HZN_ORG_ID/nodes/$NODE_ID/policy -u $HZN_ORG_ID/$HZN_EXCHANGE_USER_AUTH) || true
		fi
		if [[ $EXCH_POLICY != "" ]]; then
			echo $EXCH_POLICY > exchange-node-policy.json
			HZN_NODE_POLICY="exchange-node-policy.json"
		fi
	else
		log_notify "Node id not set. Skipping finding node policy in the exchange."
	fi
	log_debug "set_policy_from_exchange() end"
}

# validate that the found credentials, org id, certificate, and exchange url will work to view the org in the exchange
function validate_exchange(){
	log_debug "validate_exchange() begin"
	if [[ $HZN_EXCHANGE_USER_AUTH == *"iamapikey"* ]]; then
		AUTH=$HZN_ORG_ID/$HZN_EXCHANGE_USER_AUTH
	else
		AUTH=$HZN_EXCHANGE_USER_AUTH
	fi

	if [[ "$CERTIFICATE" != "" ]]; then
            	OUTPUT=$(curl -fs --cacert $CERTIFICATE $HZN_EXCHANGE_URL/orgs/$HZN_ORG_ID -u $AUTH) || true
	else
		OUTPUT=$(curl -fs $CERTIFICATE $HZN_EXCHANGE_URL/orgs/$HZN_ORG_ID -u $AUTH) || true
	fi
		
	if [[ "$OUTPUT" == "" ]]; then
		log_error "Failed to reach exchange using CERTIFICATE=$CERTIFICATE HZN_EXCHANGE_URL=$HZN_EXCHANGE_URL HZN_ORG_ID=$HZN_ORG_ID and HZN_EXCHANGE_USER_AUTH=<specified>"
		exit 1
	fi
	log_debug "validate_exchange() end"
}

# checks input arguments and env variables specified
function validate_args(){
	log_debug "validate_args() begin"

    log_info "Checking script arguments..."

    if [ "${DEPLOY_TYPE}" == "device" ]; then
    	# preliminary check for script arguments
    	check_empty "$PKG_PATH" "path to installation packages"
    	if [[ ${PKG_PATH:0:4} == "http" ]]; then
	    PKG_APT_REPO="$PKG_PATH"
	    if [[ "${PKG_APT_REPO: -1}" == "/" ]]; then
		    PKG_APT_REPO=$(echo "$PKG_APT_REPO" | sed 's/\/$//')
	    fi
	    PKG_PATH="."
    	else
	    PKG_PATH=$(echo "$PKG_PATH" | sed 's/\/$//')
	    check_exist d "$PKG_PATH" "The package installation"
    	fi
    else
        # check kubectl is available
	kubectl --help > /dev/null 2>&1
	if [ $? -ne 0 ]; then
            log_notify "kubectl is not available, please install kubectl and ensure that it is found on your \$PATH. Exiting..."
	fi
    fi

    check_empty "$SKIP_REGISTRATION" "registration flag"
    log_info "Check finished successfully"

    log_info "Checking configuration..."
    # read and validate configuration
    get_variable HZN_EXCHANGE_URL $CFG
    check_empty HZN_EXCHANGE_URL "Exchange URL"
    get_variable HZN_FSS_CSSURL $CFG
    check_empty HZN_FSS_CSSURL "FSS_CSS URL"
    get_variable HZN_ORG_ID $CFG
    check_empty HZN_ORG_ID "ORG ID"
    get_variable HZN_EXCHANGE_USER_AUTH $CFG
    check_empty HZN_EXCHANGE_USER_AUTH "Exchange User Auth"
    get_variable NODE_ID $CFG

    if [ "${DEPLOY_TYPE}" == "cluster" ]; then
	if [[ "$NODE_ID" == "" ]]; then
		log_notify "The NODE_ID value is empty. Please set NODE_ID to edge cluster name in agent-install.cfg or as environment variable. Exiting..."
		exit 1
	fi

	get_variable USE_EDGE_CLUSTER_REGISTRY $CFG
	if [[ "$USE_EDGE_CLUSTER_REGISTRY" == "true" ]]; then
		get_variable EDGE_CLUSTER_REGISTRY_USERNAME $CFG
		check_empty EDGE_CLUSTER_REGISTRY_USERNAME "Edge Cluster Registry Username"
		get_variable EDGE_CLUSTER_REGISTRY_TOKEN $CFG
		check_empty EDGE_CLUSTER_REGISTRY_USERNAME "Edge Cluster Registry Token"
		get_variable EDGE_CLUSTER_REGISTRY_REPO $CFG
		check_empty EDGE_CLUSTER_REGISTRY_REPO "Edge Cluster Registry Repo"
		get_variable EDGE_CLUSTER_STORAGE_CLASS $CFG
		if [[ "$EDGE_CLUSTER_STORAGE_CLASS" == "" ]]; then
			EDGE_CLUSTER_STORAGE_CLASS="gp2"
		fi
	fi
    fi
    get_variable CERTIFICATE $CFG
    get_variable HZN_MGMT_HUB_CERT_PATH $CFG
    if [[ "$CERTIFICATE" == "" ]]; then
	    if [[ "$HZN_MGMT_HUB_CERT_PATH" != "" ]]; then
		    CERTIFICATE=$HZN_MGMT_HUB_CERT_PATH
	    elif [ -f "$CERTIFICATE_DEFAULT" ]; then
		    CERTIFICATE="$CERTIFICATE_DEFAULT"
	    fi
    fi

    validate_exchange
    get_variable HZN_EXCHANGE_PATTERN $CFG
        if [ -z "$HZN_EXCHANGE_PATTERN" ] && [ "${DEPLOY_TYPE}" == "device" ]; then
                set_pattern_from_exchange
        fi

    get_variable HZN_NODE_POLICY $CFG
    # check on mutual exclusive params (node policy and pattern name)
	validate_mutual_ex "HZN_NODE_POLICY" "HZN_EXCHANGE_PATTERN"

	# if a node policy is non-empty, check if the file exists
	if [[ -n  $HZN_NODE_POLICY ]]; then
		check_exist f "$HZN_NODE_POLICY" "The node policy"
        elif [[ "$HZN_EXCHANGE_PATTERN" == "" ]] && [ "${DEPLOY_TYPE}" == "device" ]; then
                set_policy_from_exchange
	fi

    if [ "${DEPLOY_TYPE}" == "device" ]; then
    	if [[ -z "$WAIT_FOR_SERVICE_ORG" ]] && [[ -n "$WAIT_FOR_SERVICE" ]]; then
    		log_error "Must specify service with -w to use with -o organization. Ignoring -o flag."
		unset WAIT_FOR_SERVICE_ORG
    	fi
    fi

    log_info "Check finished successfully"
    log_debug "validate_args() end"
}

function show_config() {
	log_debug "show_config() begin"

    echo "Current configuration:"
    echo "Certification file: ${CERTIFICATE}"
    echo "Configuration file: ${CFG}"
    echo "Installation packages location: ${PKG_PATH}"
    echo "Ignore package tree: ${PKG_TREE_IGNORE}"
    echo "Pattern name: ${HZN_EXCHANGE_PATTERN}"
    echo "Node policy: ${HZN_NODE_POLICY}"
    echo "Skip registration: ${SKIP_REGISTRATION}"
    echo "HZN_EXCHANGE_URL=${HZN_EXCHANGE_URL}"
    echo "HZN_FSS_CSSURL=${HZN_FSS_CSSURL}"
    echo "HZN_ORG_ID=${HZN_ORG_ID}"
    echo "HZN_EXCHANGE_USER_AUTH=<specified>"
    echo "Verbosity is ${VERBOSITY}"
    echo "NODE_ID"=${NODE_ID}
    echo "Agent in Edge Cluster config:"
    echo "Using Edge Cluster Registry: ${USE_EDGE_CLUSTER_REGISTRY}"
    if [[ "$USE_EDGE_CLUSTER_REGISTRY" == "true" ]]; then
	echo "Edge Cluster Registry Repo: ${EDGE_CLUSTER_REGISTRY_REPO}"
	echo "Edge Cluster Registry Username: ${EDGE_CLUSTER_REGISTRY_USERNAME}"
	echo "Edge Cluster Registry Token: <specified>"
	echo "Edge Cluster Storage Class: ${EDGE_CLUSTER_STORAGE_CLASS}"
    fi

    log_debug "show_config() end"
}

function check_installed() {
	log_debug "check_installed() begin"

    if command -v "$1" >/dev/null 2>&1; then
        log_info "${2} is installed"
    elif [[ $3 != "" ]]; then
      if command -v "$3" >/dev/null 2>&1; then
        log_notify "${2} not found. Attempting to install with ${3}"
        set -x
        $3 install "$2"
        { set +x; } 2>/dev/null
      fi
      if command -v "$1" >/dev/null 2>&1; then
        log_info "${2} is now installed"
      else
        log_info "Failed to install ${2} with ${3}. Please install ${2}"
      fi
    else
        log_notify "${2} not found, please install it"
        quit 1
    fi

    log_debug "check_installed() end"
}

# compare versions
function version_gt() {
	test "$(printf '%s\n' "$@" | sort -V | head -n 1)" != "$1";
}

# create /etc/default/horizon file for mac or linux
function create_config() {
    if [[ -n "${HZN_EXCHANGE_URL}" ]] && [[ -n "${HZN_FSS_CSSURL}" ]]; then
            log_info "Found environment variables HZN_EXCHANGE_URL and HZN_FSS_CSSURL, updating horizon config..."
            set -x
		if [ -z "$CERTIFICATE" ]; then
			sudo sed -i.bak -e "s~^HZN_EXCHANGE_URL=[^ ]*~HZN_EXCHANGE_URL=${HZN_EXCHANGE_URL}~g" \
				-e "s~^HZN_FSS_CSSURL=[^ ]*~HZN_FSS_CSSURL=${HZN_FSS_CSSURL}~g" /etc/default/horizon
		else
			if [[ ${CERTIFICATE:0:1} != "/" ]]; then
				sudo mv $CERTIFICATE /etc/horizon/
				ABS_CERTIFICATE=/etc/horizon/agent-install.crt
			else
				ABS_CERTIFICATE=${CERTIFICATE}
			fi
			sudo sed -i.bak -e "s~^HZN_EXCHANGE_URL=[^ ]*~HZN_EXCHANGE_URL=${HZN_EXCHANGE_URL}~g" \
				-e "s~^HZN_FSS_CSSURL=[^ ]*~HZN_FSS_CSSURL=${HZN_FSS_CSSURL}~g" \
				-e "s~^HZN_MGMT_HUB_CERT_PATH=[^ ]*~HZN_MGMT_HUB_CERT_PATH=${ABS_CERTIFICATE}~g" /etc/default/horizon
		fi
            { set +x; } 2>/dev/null
            log_info "Config updated"
    fi
}

function install_macos() {
    log_debug "install_macos() begin"

    log_notify "Installing agent on ${OS}..."

    log_info "Checking ${OS} specific prerequisites..."
    check_installed "socat" "socat"
    check_installed "docker" "Docker"
    check_installed "jq" "jq" "brew"

    # Setting up a certificate
    log_info "Importing the horizon-cli package certificate into Mac OS keychain..."
    set -x

    sudo security add-trusted-cert -d -r trustRoot -k /Library/Keychains/System.keychain ${PACKAGES}/${MAC_PACKAGE_CERT}
    { set +x; } 2>/dev/null
	if [[ "$CERTIFICATE" != "" ]]; then
		log_info "Configuring an edge node to trust the ICP certificate ..."
		set -x
		sudo mv $CERTIFICATE /private/etc/horizon/agent-install.crt
		CERTIFICATE=/private/etc/horizon/agent-install.crt
		sudo security add-trusted-cert -d -r trustRoot -k /Library/Keychains/System.keychain "$CERTIFICATE"
		{ set +x; } 2>/dev/null
	fi

	PKG_NAME=$(find . -name "horizon-cli*\.pkg" | sort -V | tail -n 1 | cut -d "/" -f 2)
	log_info "Detecting packages version..."
	PACKAGE_VERSION=$(echo ${PACKAGES}/$PKG_NAME | cut -d'-' -f3 | cut -d'.' -f1-3)
	ICP_VERSION=$(echo ${PACKAGES}/$PKG_NAME | cut -d'-' -f4 | cut -d'.' -f1-3)

	log_info "The packages version is ${PACKAGE_VERSION}"
	log_info "The ICP version is ${ICP_VERSION}"
	if [[ -z "$ICP_VERSION" ]]; then
		export HC_DOCKER_TAG="$PACKAGE_VERSION"
	else
		export HC_DOCKER_TAG="${PACKAGE_VERSION}-${ICP_VERSION}"
	fi

	log_debug "Setting up the agent container tag on Mac..."
    log_debug "HC_DOCKER_TAG is ${HC_DOCKER_TAG}"

    log_info "Checking if hzn is installed..."
    if command -v hzn >/dev/null 2>&1; then
    	# if hzn is installed, need to check the current setup
		log_info "hzn found, checking setup..."
		AGENT_VERSION=$(hzn version | grep "^Horizon Agent" | sed 's/^.*: //' | cut -d'-' -f1)
		log_info "Found Agent version is ${AGENT_VERSION}"
		re='^[0-9]+([.][0-9]+)+([.][0-9]+)'
		if ! [[ $AGENT_VERSION =~ $re ]] ; then
			log_info "Something's wrong. Can't get the agent verison, installing it..."
			set -x
	        sudo installer -pkg ${PACKAGES}/$PKG_NAME -target /
	        { set +x; } 2>/dev/null
		else
			# compare version for installing and what we have
			log_info "Comparing agent and packages versions..."
			if [ "$AGENT_VERSION" = "$PACKAGE_VERSION" ] && [ ! "$OVERWRITE" = true ]; then
				log_info "Versions are equal: agent is ${AGENT_VERSION} and packages are ${PACKAGE_VERSION}. Don't need to install"
			else
				if version_gt "$AGENT_VERSION" "$PACKAGE_VERSION"; then
					log_info "Installed agent ${AGENT_VERSION} is newer than the packages ${PACKAGE_VERSION}"
					if [ ! "$OVERWRITE" = true ] && [[ $SKIP_PROMPT == 'false' ]] ; then
						if [ $BATCH_INSTALL -eq 1 ]; then
							exit 1
						fi
						echo "The installed agent is newer than one you're trying to install, continue?[y/N]:"
						read RESPONSE
						if [ ! "$RESPONSE" == 'y' ]; then
							echo "Exiting at users request"
							exit
						fi
					fi
					log_notify "Installing older packages ${PACKAGE_VERSION}..."
					set -x
        			sudo installer -pkg ${PACKAGES}/$PKG_NAME -target /
        			{ set +x; } 2>/dev/null
				else
					log_info "Installed agent is ${AGENT_VERSION}, package is ${PACKAGE_VERSION}"
					log_notify "Installing newer package (${PACKAGE_VERSION}) ..."
					set -x
        			sudo installer -pkg ${PACKAGES}/$PKG_NAME -target /
        			{ set +x; } 2>/dev/null
				fi
			fi
		fi
	else
        log_notify "hzn not found, installing it..."
        set -x
        sudo installer -pkg ${PACKAGES}/$PKG_NAME -target /
        { set +x; } 2>/dev/null
	fi

	start_horizon_service

	process_node

    # configuring agent inside the container
    HZN_CONFIG=/etc/default/horizon
    log_info "Configuring ${HZN_CONFIG} file for the agent container..."
    HZN_CONFIG_DIR=$(dirname "${HZN_CONFIG}")
    if ! [[ -f "$HZN_CONFIG" ]] ; then
	    log_info "$HZN_CONFIG file doesn't exist, creating..."
	    # check if the directory exists
	    if ! [[ -d "$(dirname "${HZN_CONFIG}")" ]] ; then
		    log_info "The directory ${HZN_CONFIG_DIR} doesn't exist, creating..."
            set -x
		    sudo mkdir -p "$HZN_CONFIG_DIR"
            { set +x; } 2>/dev/null
	    fi
	    log_info "Creating ${HZN_CONFIG} file..."
        set -x
	if [ -z "$CERTIFICATE" ]; then
		printf "HZN_EXCHANGE_URL=${HZN_EXCHANGE_URL} \nHZN_FSS_CSSURL=${HZN_FSS_CSSURL} \
			\nHZN_DEVICE_ID=${HOSTNAME}"  | sudo tee "$HZN_CONFIG"
	else
		if [[ ${CERTIFICATE:0:1} != "/" ]]; then
			#ABS_CERTIFICATE=$(pwd)/${CERTIFICATE}
			sudo mv $CERTIFICATE /private/etc/horizon/
			ABS_CERTIFICATE=/private/etc/horizon/agent-install.crt
		else
			ABS_CERTIFICATE=${CERTIFICATE}
		fi
		printf "HZN_EXCHANGE_URL=${HZN_EXCHANGE_URL} \nHZN_FSS_CSSURL=${HZN_FSS_CSSURL} \
			\nHZN_DEVICE_ID=${HOSTNAME} \nHZN_MGMT_HUB_CERT_PATH=${ABS_CERTIFICATE}"  | sudo tee "$HZN_CONFIG"
	fi

        { set +x; } 2>/dev/null
        log_info "Config created"
    else
        create_config
    fi

	start_horizon_service

	create_node

	registration "$SKIP_REGISTRATION" "$HZN_EXCHANGE_PATTERN" "$HZN_NODE_POLICY"

    log_debug "install_macos() end"
}

function install_linux(){
    log_debug "install_linux() begin"
    log_notify "Installing agent on ${DISTRO}, version ${CODENAME}, architecture ${ARCH}"

    ANAX_PORT=8510

    if [[ "$OS" == "linux" ]]; then
        if [ -f /etc/default/horizon ]; then
            log_info "Getting agent port from /etc/default/horizon file..."
            anaxPort=$(grep HZN_AGENT_PORT /etc/default/horizon |cut -d'=' -f2)
            if [[ "$anaxPort" == "" ]]; then
                log_info "Cannot detect agent port as /etc/default/horizon does not contain HZN_AGENT_PORT, using ${ANAX_PORT} instead"
            else
                ANAX_PORT=$anaxPort
            fi
        else
            log_info "Cannot detect agent port as /etc/default/horizon cannot be found, using ${ANAX_PORT} instead"
        fi
    fi

	log_info "Checking if the agent port ${ANAX_PORT} is free..."
	local netStat=`netstat -nlp | grep $ANAX_PORT`
	if [[ $netStat == *$ANAX_PORT* ]]; then
		log_info "Something is running on ${ANAX_PORT}..."
		if [[ ! $netStat == *anax* ]]; then
			log_notify "It's not anax, please free the port in order to install horizon, exiting..."
			exit 1
		else
			log_info "It's anax, continuing..."
		fi
	else
		log_info "Anax port ${ANAX_PORT} is free, continuing..."
	fi

    log_info "Checking if curl is installed..."
    if command -v curl >/dev/null 2>&1; then
		log_info "curl found"
	else
        log_info "curl not found, installing it..."
        set -x
        apt install -y curl
        { set +x; } 2>/dev/null
        log_info "curl installed"
	fi

	if command -v jq >/dev/null 2>&1; then
		log_info "jq found"
	else
        log_info "jq not found, installing it..."
        set -x
        apt install -y jq
        { set +x; } 2>/dev/null
        log_info "jq installed"
	fi

    if [[ -n "$PKG_APT_REPO" ]]; then
	    if [[ -n "$PKG_APT_KEY" ]]; then
		    log_info "Adding key $PKG_APT_KEY"
		    set -x
		    apt-key add "$PKG_APT_KEY"
		    { set +x; } 2>/dev/null
	    fi
	    if [[ -z "$APT_REPO_BRANCH" ]]; then
		    APT_REPO_BRANCH="updates"
	    fi
	    log_info "Adding $PKG_APT_REPO to /etc/sources to install with apt"
	    set -x
	    add-apt-repository "deb $PKG_APT_REPO ${CODENAME}-$APT_REPO_BRANCH main"
	    apt-get install bluehorizon -y -f
	    { set +x; } 2>/dev/null
    else
    	log_info "Checking if hzn is installed..."
    	if command -v hzn >/dev/null 2>&1; then
    		# if hzn is installed, need to check the current setup
		log_info "hzn found, checking setup..."
		AGENT_VERSION=$(hzn version | grep "^Horizon Agent" | sed 's/^.*: //' | cut -d'-' -f1)
		log_info "Found Agent version is ${AGENT_VERSION}"
		re='^[0-9]+([.][0-9]+)+([.][0-9]+)'
		if ! [[ $AGENT_VERSION =~ $re ]] ; then
			log_notify "Something's wrong. Can't get the agent verison, installing it..."
			set -x
	        set +e
	        dpkg -i ${PACKAGES}/*horizon*${DISTRO}.${CODENAME}*.deb
	        set -e
	        { set +x; } 2>/dev/null
        	log_notify "Resolving any dependency errors..."
        	set -x
        	apt update && apt-get install -y -f
        	{ set +x; } 2>/dev/null
		else
			# compare version for installing and what we have
			PACKAGE_VERSION=$(ls ${PACKAGES} | grep horizon-cli | cut -d'_' -f2 | cut -d'~' -f1)
			log_info "The packages version is ${PACKAGE_VERSION}"
			log_info "Comparing agent and packages versions..."
			if [ "$AGENT_VERSION" = "$PACKAGE_VERSION" ] && [ ! "$OVERWRITE" = true ]; then
				log_notify "Versions are equal: agent is ${AGENT_VERSION} and packages are ${PACKAGE_VERSION}. Don't need to install"
			else
				if version_gt "$AGENT_VERSION" "$PACKAGE_VERSION" ; then
					log_notify "Installed agent ${AGENT_VERSION} is newer than the packages ${PACKAGE_VERSION}"
					if [ ! "$OVERWRITE" = true ] && [[ $SKIP_PROMPT == 'false' ]] ; then
						if [ $BATCH_INSTALL -eq 1 ]; then
							exit 1
						fi
						echo "The installed agent is newer than one you're trying to install, continue?[y/N]:"
						read RESPONSE
						if [ ! "$RESPONSE" == 'y' ]; then
							echo "Exiting at users request"
							exit
						fi
					fi
					log_notify "Installing older packages ${PACKAGE_VERSION}..."
					set -x
		        	set +e
		        	dpkg -i ${PACKAGES}/*horizon*${DISTRO}.${CODENAME}*.deb
		        	set -e
		        	{ set +x; } 2>/dev/null
		        	log_notify "Resolving any dependency errors..."
		        	set -x
		        	apt update && apt-get install -y -f
		        	{ set +x; } 2>/dev/null
				else
					log_info "Installed agent is ${AGENT_VERSION}, package is ${PACKAGE_VERSION}"
					log_notify "Installing newer package (${PACKAGE_VERSION}) ..."
					set -x
		        	set +e
		        	dpkg -i ${PACKAGES}/*horizon*${DISTRO}.${CODENAME}*.deb
		        	set -e
		        	{ set +x; } 2>/dev/null
		        	log_notify "Resolving any dependency errors..."
		        	set -x
		        	apt update && apt-get install -y -f
		        	{ set +x; } 2>/dev/null
				fi
			fi
		fi
	else
        log_notify "hzn not found, installing it..."
        set -x
        set +e
        dpkg -i ${PACKAGES}/*horizon*${DISTRO}.${CODENAME}*.deb
        set -e
        { set +x; } 2>/dev/null
        log_notify "Resolving any dependency errors..."
        set -x
        apt update && apt-get install -y -f
        { set +x; } 2>/dev/null
	fi
    fi

    if [[ -f "/etc/horizon/anax.json" ]]; then
	    while read line; do
        	if [[ $(echo $line | grep "APIListen")  != "" ]]; then
    			if [[ $(echo $line | cut -d ":" -f 3 | cut -d "\"" -f 1 ) != "$ANAX_PORT" ]]; then
            			ANAX_PORT=$(echo $line | cut -d ":" -f 3 | cut -d "\"" -f 1 )
				log_info "Using anax port $ANAX_PORT"
    			fi
		break
		fi
    	    done </etc/horizon/anax.json
    fi

    process_node

    check_exist f "/etc/default/horizon" "horizon configuration"
    # The /etc/default/horizon creates upon horizon deb packages installation
    create_config

    log_info "Restarting the service..."
    set -x
    systemctl restart horizon.service
    { set +x; } 2>/dev/null

    start_anax_service_check=`date +%s`

    while [ -z "$(curl -sm 10 http://localhost:$ANAX_PORT/status | jq -r .configuration.exchange_version)" ] ; do
   		current_anax_service_check=`date +%s`
		log_notify "the service is not ready, will retry in 1 second"
		if (( current_anax_service_check - start_anax_service_check > 60 )); then
			log_notify "anax service timeout of 60 seconds occured"
			exit 1
		fi
		sleep 1
	done

    log_notify "The service is ready"

    create_node

    registration "$SKIP_REGISTRATION" "$HZN_EXCHANGE_PATTERN" "$HZN_NODE_POLICY"

    log_debug "install_linux() end"
}

# start horizon service container on mac
function start_horizon_service(){
	log_debug "start_horizon_service() begin"

	if command -v horizon-container >/dev/null 2>&1; then
		if [[ -z $(docker ps -q --filter name=horizon1) ]]; then
			# horizn services container is not running

			if [[ -z $(docker ps -aq --filter name=horizon1) ]]; then
				# horizon services container doesn't exist
		    	log_info "Starting horizon services..."
		    	set -x
		    	horizon-container start
		    	{ set +x; } 2>/dev/null
			else
				# horizon services are shutdown but the container exists
				docker start horizon1
			fi

		   	start_horizon_container_check=`date +%s`

		    while [ -z "$(hzn node list | jq -r .configuration.preferred_exchange_version 2>/dev/null)" ] ; do
		    	current_horizon_container_check=`date +%s`
				log_info "the horizon-container with anax is not ready, retry in 10 seconds"
				if (( current_horizon_container_check - start_horizon_container_check > 300 )); then
					echo `now` "horizon container timeout of 60 seconds occured"
					exit 1
				fi
				sleep 10
			done

			log_info "The horizon-container is ready"
		else
			log_info "The horizon-container is running already..."
		fi
	else
        log_notify "horizon-container not found, hzn is not installed or its installation is broken, exiting..."
        exit 1
	fi


	log_debug "start_horizon_service() end"
}

# stops horizon service container on mac
function stop_horizon_service(){
	log_debug "stop_horizon_service() begin"

	# check if the horizon-container script exists
    if command -v horizon-container >/dev/null 2>&1; then
		# horizon-container script is installed
        if ! [[ -z $(docker ps -q --filter name=horizon1) ]]; then
			log_info "Stopping the Horizon services container...."
			set -x
            horizon-container stop
            { set +x; } 2>/dev/null
        fi
	else
        log_notify "horizon-container not found, hzn is not installed or its installation is broken, exiting..."
        exit 1
	fi

	log_debug "stop_horizon_service() end"
}

function process_node(){
	log_debug "process_node() begin"
  if [ -z "$OVERWRITE_NODE" ]; then
    OVERWRITE_NODE=$OVERWRITE
  fi

	# Checking node state
	NODE_STATE=$(hzn node list | jq -r .configstate.state)
	WORKLOADS=$(hzn agreement list | jq -r .[])
	if [[ "$NODE_ID" == "" ]] && [[ ! $OVERWRITE_NODE == "true" ]]; then
		NODE_ID=$(hzn node list | jq -r .id)
		log_notify "Registering node with existing id $NODE_ID"
	fi
	if [[ "$HZN_EXCHANGE_PATTERN" == "" ]] && [[ "$HZN_NODE_POLICY" == "" ]] && [[ ! "$OVERWRITE_NODE" == "true" ]]; then
		LOCAL_PATTERN=$(hzn node list | jq -r .pattern)
		if [[ "$LOCAL_PATTERN" != "null" ]] && [[ "$LOCAL_PATTERN" != "" ]]; then
			HZN_EXCHANGE_PATTERN=$LOCAL_PATTERN
		fi
		if [[ "$HZN_EXCHANGE_PATTERN" = "" ]]; then
			hzn policy list > local-node-policy.json
			HZN_NODE_POLICY="local-node-policy.json"
			log_info "Registering node with existing policy $(hzn policy list)"
		else
			log_info "Registering node with existing pattern $HZN_EXCHANGE_PATTERN"
		fi
	fi


	if [ "$NODE_STATE" = "configured" ]; then
		# node is registered
		log_info "Node is registered, state is ${NODE_STATE}"
		if [ -z "$WORKLOADS" ]; then
		 	# w/o pattern currently
			if [[ -z "$HZN_EXCHANGE_PATTERN" ]] && [[ -z "$HZN_NODE_POLICY" ]]; then
				log_info "Neither a pattern nor node policy has not been specified, skipping registration..."
		 	else
				if [[ -n "$HZN_EXCHANGE_PATTERN" ]]; then
					log_info "There's no workloads running, but ${HZN_EXCHANGE_PATTERN} pattern has been specified"
					log_info "Unregistering the node and register it again with the new ${HZN_EXCHANGE_PATTERN} pattern..."
				fi
				if [[ -n "$HZN_NODE_POLICY" ]]; then
					log_info "There's no workloads running, but ${HZN_NODE_POLICY} node policy has been specified"
					log_info "Unregistering the node and register it again with the new ${HZN_NODE_POLICY} node policy..."
				fi
				set -x
    			hzn unregister -rf
    			{ set +x; } 2>/dev/null
				# if mac, need to stop the horizon services container
				if [[ "$OS" == "macos" ]]; then
					stop_horizon_service
				fi
    		fi
		else
			# with a pattern currently
			log_notify "The node currently has workload(s) (check them with hzn agreement list)"
			if [[ -z "$HZN_EXCHANGE_PATTERN" ]] && [[ -z "$HZN_NODE_POLICY" ]]; then
				log_info "Neither a pattern nor node policy has been specified"
				if [[ ! "$OVERWRITE_NODE" = "true" ]] && [ $BATCH_INSTALL -eq 0 ] && [[ $SKIP_PROMPT == 'false' ]] ; then
					echo "Do you want to unregister node and register it without pattern or node policy, continue?[y/N]:"
					read RESPONSE
					if [ ! "$RESPONSE" == 'y' ]; then
						echo "Exiting at users request"
						exit
					fi
				fi
				log_notify "Unregistering the node and register it again without pattern or node policy..."
			else
				if [[ -n "$HZN_EXCHANGE_PATTERN" ]]; then
					log_notify "${HZN_EXCHANGE_PATTERN} pattern has been specified"
				fi
				if [[ -n "$HZN_NODE_POLICY" ]]; then
					log_notify "${HZN_NODE_POLICY} node policy has been specified"
				fi
				if [[ "$OVERWRITE_NODE" != "true" ]] && [ $BATCH_INSTALL -eq 0 ] && [[ $SKIP_PROMPT == 'false' ]] ; then
					if [[ -n "$HZN_EXCHANGE_PATTERN" ]]; then
						echo "Do you want to unregister and register it with a new ${HZN_EXCHANGE_PATTERN} pattern, continue?[y/N]:"
					fi
					if [[ -n "$HZN_NODE_POLICY" ]]; then
						echo "Do you want to unregister and register it with a new ${HZN_NODE_POLICY} node policy, continue?[y/N]:"
					fi
					read RESPONSE
					if [ ! "$RESPONSE" == 'y' ]; then
						echo "Exiting at users request"
						exit
					fi
				fi
				if [[ -n "$HZN_EXCHANGE_PATTERN" ]]; then
					log_notify "Unregistering the node and register it again with the new ${HZN_EXCHANGE_PATTERN} pattern..."
				fi
				if [[ -n "$HZN_NODE_POLICY" ]]; then
					log_notify "Unregistering the node and register it again with the new ${HZN_NODE_POLICY} node policy..."
				fi
			fi
		 	set -x
    		hzn unregister -rf
    		{ set +x; } 2>/dev/null
			# if mac, need to stop the horizon services container
			if [[ "$OS" == "macos" ]]; then
				stop_horizon_service
			fi
		fi
	else
		log_info "Node is not registered, state is ${NODE_STATE}"

		# if mac, need to stop the horizon services container
		if [[ "$OS" == "macos" ]]; then
			stop_horizon_service
		fi
	fi

	log_debug "process_node() end"

}

# creates node
function create_node(){
	log_debug "create_node() begin"

    if [ "${DEPLOY_TYPE}" == "cluster" ]; then
	NODE_NAME=$NODE_ID
    else
	NODE_NAME=$HOSTNAME
    fi

    log_info "Node name is $NODE_NAME"
    if [ -z "$HZN_EXCHANGE_NODE_AUTH" ]; then
        log_info "HZN_EXCHANGE_NODE_AUTH is not defined, creating it..."
        if [ "${DEPLOY_TYPE}" == "device" ]; then
		if [[ "$OS" == "linux" ]]; then
            		if [ -f /etc/default/horizon ]; then
              			if [[ "$NODE_ID" == "" ]]; then
                			log_info "Getting node id from /etc/default/horizon file..."
                			NODE_ID=$(grep HZN_DEVICE_ID /etc/default/horizon |cut -d'=' -f2)
                			if [[ "$NODE_ID" == "" ]]; then
                    				NODE_ID=$HOSTNAME
                			fi
              			fi
            		else
                		log_info "Cannot detect node id as /etc/default/horizon cannot be found, using ${NODE_NAME} hostname instead"
                		NODE_ID=$NODE_NAME
            		fi
        	elif [[ "$OS" == "macos" ]]; then
            		log_info "Using hostname as node id..."
            		NODE_ID=$NODE_NAME
        	fi
	fi
        log_info "Node id is $NODE_ID"

        log_info "Generating node token..."
        HZN_NODE_TOKEN=$(cat /dev/urandom | env LC_CTYPE=C tr -dc 'a-zA-Z0-9' | fold -w 45 | head -n 1)
        log_notify "Generated node token is ${HZN_NODE_TOKEN}"
        HZN_EXCHANGE_NODE_AUTH="${NODE_ID}:${HZN_NODE_TOKEN}"
        log_info "HZN_EXCHANGE_NODE_AUTH for a node is ${HZN_EXCHANGE_NODE_AUTH}"
    else
        log_notify "Found HZN_EXCHANGE_NODE_AUTH variable, using it..."
    fi

    if [ "${DEPLOY_TYPE}" == "device" ]; then
    	log_notify "Creating a node..."

    	set -x
   	hzn exchange node create -n "$HZN_EXCHANGE_NODE_AUTH" -m "$NODE_NAME" -o "$HZN_ORG_ID" -u "$HZN_EXCHANGE_USER_AUTH"
    	{ set +x; } 2>/dev/null

    	log_notify "Verifying a node..."
    	set -x
    	hzn exchange node confirm -n "$HZN_EXCHANGE_NODE_AUTH" -o "$HZN_ORG_ID"
    	{ set +x; } 2>/dev/null
    elif [ "${DEPLOY_TYPE}" == "cluster" ]; then
	log_notify "Creating a node..."
	EXPORT_EX_USER_AUTH_CMD="export HZN_EXCHANGE_USER_AUTH=${HZN_EXCHANGE_USER_AUTH}"
	HZN_EX_NODE_CREATE_CMD="hzn exchange node create -n \"$HZN_EXCHANGE_NODE_AUTH\" -m \"$NODE_NAME\" -o \"$HZN_ORG_ID\" -u \"$HZN_EXCHANGE_USER_AUTH\" -T \"cluster\""
	log_info "AGENT POD ID: ${POD_ID}"
	kubectl exec -it ${POD_ID} -n ${NAMESPACE} -- bash -c "${EXPORT_EX_USER_AUTH_CMD}; ${HZN_EX_NODE_CREATE_CMD}"

	log_notify "Verifying a node..."
	HZN_EX_NODE_CFM_CMD="hzn exchange node confirm -n \"$HZN_EXCHANGE_NODE_AUTH\" -o \"$HZN_ORG_ID\""
	kubectl exec -it ${POD_ID} -n ${NAMESPACE} -- bash -c "${EXPORT_EX_USER_AUTH_CMD}; ${HZN_EX_NODE_CFM_CMD}"
    fi

    log_debug "create_node() end"
}

# register node depending on if registration's requested and pattern name or policy file
function registration() {
	log_debug "registration() begin"

	if [ "${DEPLOY_TYPE}" == "device" ]; then
		NODE_STATE=$(hzn node list | jq -r .configstate.state)

		if [ "$NODE_STATE" = "configured" ]; then
			log_info "Node is registered already, skipping registration..."
			return 0
		fi

		WAIT_FOR_SERVICE_ARG=""
		if [[ "$WAIT_FOR_SERVICE" != "" ]]; then
			if [[ "$WAIT_FOR_SERVICE_ORG" != "" ]]; then
				WAIT_FOR_SERVICE_ARG=" -s $WAIT_FOR_SERVICE --serviceorg $WAIT_FOR_SERVICE_ORG "
			else
				WAIT_FOR_SERVICE_ARG=" -s $WAIT_FOR_SERVICE "
			fi
		fi
	fi

	if [ "${DEPLOY_TYPE}" == "device" ]; then
    		NODE_NAME=$HOSTNAME
	elif [ "${DEPLOY_TYPE}" == "cluster" ]; then
		NODE_NAME=$NODE_ID
		EXPORT_EX_USER_AUTH_CMD="export HZN_EXCHANGE_USER_AUTH=${HZN_EXCHANGE_USER_AUTH}"
	fi
    log_info "Node name is $NODE_NAME"
    if [ "$1" = true ] ; then
        log_notify "Skipping registration as it was specified with -s"
    else
        log_notify "Registering node..."
        if [[ -z "${2}" ]]; then
        	if [[ -z "${3}" ]]; then
        		log_info "Neither a pattern nor node policy were not specified, registering without it..."
            		if [ "${DEPLOY_TYPE}" == "device" ]; then
				set -x
            			hzn register -m "${NODE_NAME}" -o "$HZN_ORG_ID" -u "$HZN_EXCHANGE_USER_AUTH" -n "$HZN_EXCHANGE_NODE_AUTH" $WAIT_FOR_SERVICE_ARG
            			{ set +x; } 2>/dev/null
			elif [ "${DEPLOY_TYPE}" == "cluster" ]; then
				HZN_REGISTER_CMD="hzn register -n \"$HZN_EXCHANGE_NODE_AUTH\" -m \"$NODE_NAME\" -o \"$HZN_ORG_ID\" -u \"$HZN_EXCHANGE_USER_AUTH\" -T \"cluster\""
				log_info "AGENT POD ID: ${POD_ID}"
				kubectl exec -it ${POD_ID} -n ${NAMESPACE} -- bash -c "${EXPORT_EX_USER_AUTH_CMD}; ${HZN_REGISTER_CMD}"
			fi
                else
        		log_info "Node policy ${HZN_NODE_POLICY} was specified, registering..."
            		if [ "${DEPLOY_TYPE}" == "device" ]; then
				set -x
            			hzn register -m "${NODE_NAME}" -o "$HZN_ORG_ID" -u "$HZN_EXCHANGE_USER_AUTH" -n "$HZN_EXCHANGE_NODE_AUTH" --policy "$3" $WAIT_FOR_SERVICE_ARG
            			{ set +x; } 2>/dev/null
			elif [ "${DEPLOY_TYPE}" == "cluster" ]; then
				# copy policy file to /home/agentuser inside k8s container
				log_info "Copying policy file $3 to pod container..."
				POLICY_CONTENT=$(cat $3 | sed 's/\r/\n/')
				POLICY_FILE_NAME=$(basename "$3")
				POLICY_FILE_IN_POD="/home/agentuser/${POLICY_FILE_NAME}"
				kubectl exec -it ${POD_ID} -n ${NAMESPACE} -- bash -c "echo '${POLICY_CONTENT}' >> ${POLICY_FILE_IN_POD}"

				# check if policy file exists
				kubectl exec -it ${POD_ID} -n ${NAMESPACE} -- bash -c "ls ${POLICY_FILE_IN_POD}"
				if [ $? -ne 0 ]; then
					log_notify "Failed to copy policy file $3 into pod container, existing..."
					exit 1
				else
					log_info "Copied policy file $3 to ${POLICY_FILE_IN_POD} inside pod container"
				fi

				HZN_REGISTER_CMD="hzn register -n \"$HZN_EXCHANGE_NODE_AUTH\" -m \"$NODE_NAME\" -o \"$HZN_ORG_ID\" -u \"$HZN_EXCHANGE_USER_AUTH\" -T \"cluster\" --policy \"$POLICY_FILE_IN_POD\""
				log_info "AGENT POD ID: ${POD_ID}"
				kubectl exec -it ${POD_ID} -n ${NAMESPACE} -- bash -c "${EXPORT_EX_USER_AUTH_CMD}; ${HZN_REGISTER_CMD}"
			fi
                fi
        else
        	if [[ -z "${3}" ]]; then
        		log_info "Registering node with ${2} pattern"
			if [ "${DEPLOY_TYPE}" == "device" ]; then
            			set -x
            			hzn register -p "$2" -m "${NODE_NAME}" -o "$HZN_ORG_ID" -u "$HZN_EXCHANGE_USER_AUTH" -n "$HZN_EXCHANGE_NODE_AUTH" $WAIT_FOR_SERVICE_ARG
            			{ set +x; } 2>/dev/null
			elif [ "${DEPLOY_TYPE}" == "cluster" ]; then
				HZN_REGISTER_CMD="hzn register -p \"$2\" -n \"$HZN_EXCHANGE_NODE_AUTH\" -m \"$NODE_NAME\" -o \"$HZN_ORG_ID\" -u \"$HZN_EXCHANGE_USER_AUTH\" -T \"cluster\""
				log_info "AGENT POD ID: ${POD_ID}"
				kubectl exec -it ${POD_ID} -n ${NAMESPACE} -- bash -c "${EXPORT_EX_USER_AUTH_CMD}; ${HZN_REGISTER_CMD}"
			fi
        	else
        		log_info "Pattern ${2} and policy ${3} were specified. However, pattern registration will override the policy, registering..."
            		if [ "${DEPLOY_TYPE}" == "device" ]; then
				set -x
           	 		hzn register -p "$2" -m "${NODE_NAME}" -o "$HZN_ORG_ID" -u "$HZN_EXCHANGE_USER_AUTH" -n "$HZN_EXCHANGE_NODE_AUTH" --policy "$3" $WAIT_FOR_SERVICE_ARG
            			{ set +x; } 2>/dev/null
			elif [ "${DEPLOY_TYPE}" == "cluster" ]; then
				log_info "Copying policy file $3 to pod container..."
				POLICY_CONTENT=$(cat $3)
				POLICY_FILE_NAME=$(basename "$3")
				POLICY_FILE_IN_POD="/home/agentuser/${POLICY_FILE_NAME}"
				kubectl exec -it ${POD_ID} -n ${NAMESPACE} -- bash -c "echo '${POLICY_CONTENT}' >> ${POLICY_FILE_IN_POD}"

				HZN_REGISTER_CMD="hzn register -p \"$2\" -n \"$HZN_EXCHANGE_NODE_AUTH\" -m \"$NODE_NAME\" -o \"$HZN_ORG_ID\" -u \"$HZN_EXCHANGE_USER_AUTH\" -T \"cluster\" --policy \"$POLICY_FILE_IN_POD\""
				log_info "AGENT POD ID: ${POD_ID}"
				kubectl exec -it ${POD_ID} -n ${NAMESPACE} -- bash -c "${EXPORT_EX_USER_AUTH_CMD}; ${HZN_REGISTER_CMD}"
			fi
                fi
        fi
    fi

    log_debug "registration() end"
}

function check_empty() {
	log_debug "check_empty() begin"

    if [ -z "$1" ]; then
        log_notify "The ${2} value is empty, exiting..."
        exit 1
    fi

    log_debug "check_empty() end"
}

# checks if file or directory exists
function check_exist() {
	log_debug "check_exist() begin"

    case $1 in
	f) if ! [[ -f "$2" ]] ; then
			log_notify "${3} file ${2} doesn't exist"
		    exit 1
		fi
	;;
	d) if ! [[ -d "$2" ]] ; then
			log_notify "${3} directory ${2} doesn't exist"
	        exit 1
		fi
    ;;
    w) if ! ls ${2} 1> /dev/null 2>&1 ; then
			log_notify "${3} files ${2} do not exist"
	        exit 1
	    fi
	;;
	*) echo "not supported"
        exit 1
	;;
	esac

	log_debug "check_exist() end"
}

# autocomplete support for CLI
function add_autocomplete() {
	log_debug "add_autocomplete() begin"

	log_info "Enabling autocomplete for the CLI commands..."

	SHELL_FILE="${SHELL##*/}"

    if [ -f "/etc/bash_completion.d/hzn_bash_autocomplete.sh" ]; then
        AUTOCOMPLETE="/etc/bash_completion.d/hzn_bash_autocomplete.sh"
    elif [ -f "/usr/local/share/horizon/hzn_bash_autocomplete.sh" ]; then
        # backward compatibility support
        AUTOCOMPLETE="/usr/local/share/horizon/hzn_bash_autocomplete.sh"
    fi

    if [[ -n "$AUTOCOMPLETE" ]]; then
    	if [ -f ~/.${SHELL_FILE}rc ]; then
            grep -q "^source ${AUTOCOMPLETE}" ~/.${SHELL_FILE}rc || \
            echo "source ${AUTOCOMPLETE}" >> ~/.${SHELL_FILE}rc
    	else
	    echo "source ${AUTOCOMPLETE}" > ~/.${SHELL_FILE}rc
    	fi
    else
        log_info "There's no an autocomplete script expected, skipping it..."
    fi

	log_debug "add_autocomplete() end"
}

# detects operating system.
function detect_os() {
    log_debug "detect_os() begin"

    if [[ "$OSTYPE" == "linux"* ]]; then
        OS="linux"
    elif [[ "$OSTYPE" == "darwin"* ]]; then
        OS="macos"
    else
        OS="unknown"
    fi

    log_info "Detected OS is ${OS}"

    log_debug "detect_os() end"
}

# detects linux distribution name, version, and codename
function detect_distro() {
    log_debug "detect_distro() begin"

    if [ -f /etc/os-release ]; then
            . /etc/os-release
            DISTRO=$ID
            VER=$VERSION_ID
            CODENAME=$VERSION_CODENAME
    elif type lsb_release >/dev/null 2>&1; then
            DISTRO=$(lsb_release -si)
            VER=$(lsb_release -sr)
            CODENAME=$(lsb_release -sc)
    elif [ -f /etc/lsb-release ]; then
            . /etc/lsb-release
            DISTRO=$DISTRIB_ID
            VER=$DISTRIB_RELEASE
            CODENAME=$DISTRIB_CODENAME
    else
            log_notify "Cannot detect Linux version, exiting..."
            exit 1
    fi

    # Raspbian has a codename embedded in a version
    if [[ "$DISTRO" == "raspbian" ]]; then
        CODENAME=$(echo ${VERSION} | sed -e 's/.*(\(.*\))/\1/')
    fi

    log_info "Detected distribution is ${DISTRO}, verison is ${VER}, codename is ${CODENAME}"

    log_debug "detect_distro() end"
}

# detects hardware architecture on linux
function detect_arch() {
    log_debug "detect_arch() begin"

    # detecting architecture
    uname="$(uname -m)"
    if [[ "$uname" =~ "aarch64" ]]; then
        ARCH="arm64"
    elif [[ "$uname" =~ "arm" ]]; then
        ARCH="armhf"
    elif [[ "$uname" == "x86_64" ]]; then
        ARCH="amd64"
    elif [[ "$uname" == "ppc64le" ]]; then
        ARCH="ppc64el"
    else
        (>&2 echo "Unknown architecture $uname")
        exit 1
    fi

    log_info "Detected architecture is ${ARCH}"

    log_debug "detect_arch() end"
}

# checks if OS/distribution/codename/arch is supported
function check_support() {
    log_debug "check_support() begin"

    # checks if OS, distro or arch is supported

    if [[ ! "${1}" = *"${2}"* ]]; then
        echo "Supported components are: "
        for i in "${1}"; do echo -n "${i} "; done
        echo ""
        log_notify "The detected ${2} is not supported, exiting..."
        exit 1
    else
        log_info "The detected ${2} is supported"
    fi

    log_debug "check_support() end"
}

# checks if requirements are met
function check_requirements() {
    log_debug "check_requirements() begin"

    detect_os

    log_info "Checking support of detected OS..."
    check_support "${SUPPORTED_OS[*]}" "$OS"

    if [ "$OS" = "linux" ]; then
        detect_distro
        log_info "Checking support of detected Linux distribution..."
        check_support "${SUPPORTED_LINUX_DISTRO[*]}" "$DISTRO"
        log_info "Checking support of detected Linux version/codename..."
        check_support "${SUPPORTED_LINUX_VERSION[*]}" "$CODENAME"
        detect_arch
        log_info "Checking support of detected architecture..."
        check_support "${SUPPORTED_ARCH[*]}" "$ARCH"

	if [[ -z "$PKG_APT_REPO" ]]; then
        	log_info "Checking the path with packages..."

        	if [ "$PKG_TREE_IGNORE" = true ] ; then
        		# ignoring the package tree, checking the current dir
        		PACKAGES="${PKG_PATH}"
      		else
        		# checking the package tree for linux
        		PACKAGES="${PKG_PATH}/${OS}/${DISTRO}/${CODENAME}/${ARCH}"
        	fi

        	log_info "Checking path with packages ${PACKAGES}"
        	check_exist w "${PACKAGES}/*horizon*${DISTRO}.${CODENAME}*.deb" "Linux installation"
	fi

        if [ $(id -u) -ne 0 ]; then
	        log_notify "Please run script with the root priveleges by running 'sudo -s' command first"
            quit 1
        fi

    	elif [ "$OS" = "macos" ]; then
	    if [[ -z "$PKG_APT_REPO" ]]; then
    		log_info "Checking the path with packages..."

    		if [ "$PKG_TREE_IGNORE" = true ] ; then
      			# ignoring the package tree, checking the current dir
      			PACKAGES="${PKG_PATH}"
      		else
      			# checking the package tree for macos
      			PACKAGES="${PKG_PATH}/${OS}"
      		fi

      		log_info "Checking path with packages ${PACKAGES}"
      		check_exist w "${PACKAGES}/horizon-cli-*.pkg" "MacOS installation"
      		check_exist f "${PACKAGES}/${MAC_PACKAGE_CERT}" "The CLI package certificate"
	fi
    fi

    log_debug "check_requirements() end"
}

function check_node_state() {
	log_debug "check_node_state() begin"

	if command -v hzn >/dev/null 2>&1; then
		local NODE_STATE=$(hzn node list | jq -r .configstate.state)
		log_info "Current node state is: ${NODE_STATE}"

		if [ $BATCH_INSTALL -eq 0 ] && [[ "$NODE_STATE" = "configured" ]] && [[ ! $OVERWRITE = "true" ]]; then
			# node is configured need to ask what to do
			log_notify "Your node is registered"
			OVERWRITE_NODE=true
			log_notify "The configuration will be overwritten..."
		elif [[ "$NODE_STATE" = "unconfigured" ]]; then
			# node is unconfigured
			log_info "The node is in unconfigured state, continuing..."
		fi
	else
		log_info "The hzn doesn't seem to be installed, continuing..."
	fi

	log_debug "check_node_state() end"
}

function unzip_install_files() {
	if [ -f $AGENT_INSTALL_ZIP ]; then
		tar -zxf $AGENT_INSTALL_ZIP
	else
		log_error "Agent install tar file $AGENT_INSTALL_ZIP does not exist."
	fi
}

function find_node_id() {
	log_debug "start find_node_id"
	if [ -f $NODE_ID_MAPPING_FILE ]; then
		BATCH_INSTALL=1
		log_debug "found id mapping file $NODE_ID_MAPPING_FILE"
		ID_LINE=$(grep $(hostname) "$NODE_ID_MAPPING_FILE" || [[ $? == 1 ]] )
		if [ -z $ID_LINE ]; then
			log_debug "Did not find node id with hostname. Trying with ip"
			find_node_ip_address
			for IP in $(echo $NODE_IP); do
				ID_LINE=$(grep "$IP" "$NODE_ID_MAPPING_FILE" || [[ $? == 1 ]] )
				if [[ ! "$ID_LINE" = "" ]]; then break; fi
			done
			if [[ ! "$ID_LINE" = "" ]]; then
				NODE_ID=$(echo $ID_LINE | cut -d "," -f 2)
			else
				log_notify "Failed to find node id in mapping file $NODE_ID_MAPPING_FILE with $(hostname) or $NODE_IP"
				exit 1
			fi
		else
			NODE_ID=$(echo $ID_LINE | cut -d "," -f 2)
		fi
	fi
	log_debug "finished find_node_id"
}

function find_node_ip_address() {
	if [[ "$OS" == "macos" ]]; then
        NODE_IP=$(ipconfig getifaddr en0)
    else
        NODE_IP=$(hostname -I)
    fi
}

function check_node_exist() {
    log_debug "check_node_exist() begin"

    if [[ $HZN_EXCHANGE_USER_AUTH == *"iamapikey"* ]]; then
        EXCH_CREDS=$HZN_ORG_ID/$HZN_EXCHANGE_USER_AUTH
    else
        EXCH_CREDS=$HZN_EXCHANGE_USER_AUTH
    fi

    if [[ $CERTIFICATE != "" ]]; then
        EXCH_OUTPUT=$(curl -fs --cacert $CERTIFICATE $HZN_EXCHANGE_URL/orgs/$HZN_ORG_ID/nodes/$NODE_ID -u $EXCH_CREDS) || true
        else
                EXCH_OUTPUT=$(curl -fs $HZN_EXCHANGE_URL/orgs/$HZN_ORG_ID/nodes/$NODE_ID -u $EXCH_CREDS) || true
        fi

        if [[ "$EXCH_OUTPUT" != "" ]]; then
                EXCH_NODE_TYPE=$(echo $EXCH_OUTPUT | jq -e '.nodes | .[].nodeType' | sed 's/"//g')
                if [[ "$EXCH_NODE_TYPE" = "device" ]]; then
                	log_notify "Node id ${NODE_ID} is already been created as nodeType Device"
            		exit 1
        	else
            		log_notify "Node id ${NODE_ID} is already been created as nodeType Clutser"
			exit 1
                fi
        fi

    log_debug "check_node_exist() end"
}

function getImageInfo() {
    log_debug "getImageInfo() begin"
    
    tar xvzf amd64_anax_k8s_ubi.tar.gz
    if [ $? -ne 0 ]; then
        log_notify "failed to uncompress agent image from amd64_anax_k8s_ubi.tar.gz, exiting..."
        exit 1
    fi

    LOADED_IMAGE_MESSAGE=$(docker load --input amd64_anax_k8s_ubi.tar)
    AGENT_IMAGE=$(echo $LOADED_IMAGE_MESSAGE|awk -F': ' '{print $2}')
    REPO_NAME=$(echo $AGENT_IMAGE|awk -F':' '{print $1}'|awk -F'/' '{print $1}')
    IMAGE_NAME=$(echo $AGENT_IMAGE|awk -F':' '{print $1}'|awk -F'/' '{print $2}')
    IMAGE_TAG=$(echo $AGENT_IMAGE|awk -F':' '{print $2}')
    log_info "Got agent image: $AGENT_IMAGE"

    log_debug "getImageInfo() end"
}

function pushImageToEdgeClusterRegistry() {
    log_debug "pushImageToEdgeClusterRegistry() begin"
    echo "$EDGE_CLUSTER_REGISTRY_TOKEN" | docker login -u $EDGE_CLUSTER_REGISTRY_USERNAME --password-stdin
    if [ $? -ne 0 ]; then
        log_notify "Failed to login to edge cluster's registry, exiting..."
        exit 1
    fi

    EDGE_CLUSTER_IMAGE_FULL_NAME=${EDGE_CLUSTER_REGISTRY_REPO}/${IMAGE_NAME}:${IMAGE_TAG}
    docker tag ${AGENT_IMAGE} ${EDGE_CLUSTER_IMAGE_FULL_NAME}
    docker push ${EDGE_CLUSTER_IMAGE_FULL_NAME}
    if [ $? -ne 0 ]; then
        log_notify "Failed to push image ${EDGE_CLUSTER_IMAGE_FULL_NAME} to edge cluster's registry, exiting..."
        exit 1
    fi
    log_info "successfully pushed image $EDGE_CLUSTER_IMAGE_FULL_NAME to edge cluster registry"
    
    log_debug "pushImageToEdgeClusterRegistry() end"
}

function generate_installation_files() {
    log_debug "generate_installation_files() begin"

    log_info "Preparing horizon environment file."
    generate_horizon_env
    log_info "Horizon environment file is done."
    
    log_info "Preparing kubernete persistentVolumeClaim file"
    prepare_k8s_pvc_file
    log_info "kubernete persistentVolumeClaim file are done."

    log_info "Preparing kubernete development files"
    prepare_k8s_development_file
    log_info "kubernete development files are done."

    log_debug "generate_installation_files() end"
}

function generate_horizon_env() {
    log_debug "generate_horizon_env() begin"
    hzn_env_file="horizon"
    if [ -e $hzn_env_file ]; then
        log_info "$hzn_env_file already exists."
	echo "Do you want to overwrite $hzn_env_file?[y/N]:"
	read RESPONSE
	if [ "$RESPONSE" == 'y' ]; then
		rm $hzn_env_file
		if [ $? -ne 0 ]; then
			log_notify "Failed to remove $hzn_env_file, please remove mannually. Exiting..."
			exit 1
		else
			log_notify "$hzn_env_file removed."
		fi
		create_horizon_env
	else
		log_notify "Agent install will continue and use the existing $hzn_env_file"
	fi
    else
        create_horizon_env
    fi

    log_debug "generate_horizon_env() end"
}

function create_horizon_env() {
    log_debug "create_horizon_env() begin"
    cert_name=$(basename ${CERTIFICATE})
    echo "HZN_EXCHANGE_URL=${HZN_EXCHANGE_URL}" >> $hzn_env_file
    echo "HZN_FSS_CSSURL=${HZN_FSS_CSSURL}" >> $hzn_env_file
    echo "HZN_DEVICE_ID=${NODE_ID}" >> $hzn_env_file
    echo "HZN_MGMT_HUB_CERT_PATH=/etc/default/cert/$cert_name" >> $hzn_env_file
    echo "HZN_AGENT_PORT=8510" >> $hzn_env_file
    log_debug "create_horizon_env() end"
}

function cleanup_cluster_config_files() {
    log_debug "cleanup_cluster_config_files() begin"
    rm $hzn_env_file
    if [ $? -ne 0 ]; then
	    log_notify "Failed to remove $hzn_env_file, please remove mannually"
    fi
    log_debug "cleanup_cluster_config_files() end"
}

function prepare_k8s_development_file() {
    log_debug "prepare_k8s_development_file() begin"

    cp deployment-template.yml deployment.yml

    if [ "$USE_EDGE_CLUSTER_REGISTRY" == "true" ]; then
    	sed -i -e "s/__ImageRepo__/${EDGE_CLUSTER_REGISTRY_REPO}/g" deployment.yml
    else
        sed -i -e "s/__ImageRepo__/${REPO_NAME}/g" deployment.yml
    fi
    sed -i -e "s/__ImageName__/${IMAGE_NAME}/g" deployment.yml
    sed -i -e "s/__ImageTag__/${IMAGE_TAG}/g" deployment.yml
    sed -i -e "s/__OrgId__/\"${HZN_ORG_ID}\"/g" deployment.yml
    rm deployment-template.yml

    log_debug "prepare_k8s_development_file() end"
}

function prepare_k8s_pvc_file() {
	log_debug "prepare_k8s_pvc_file() begin"

	cp persistentClaim-template.yml persistentClaim.yml
	sed -i -e "s/__StorageClass__/\"${EDGE_CLUSTER_STORAGE_CLASS}\"/g" persistentClaim.yml
	rm persistentClaim-template.yml

	log_debug "prepare_k8s_pvc_file() end"
}

function create_cluster_resources() {
	log_debug "create_cluster_resources() begin"
	
	create_namespace
	sleep 2
	create_service_account
	create_secret
	create_configmap
	create_persistent_volume
		
	log_debug "create_cluster_resources() end"
}

function create_namespace() {
    log_debug "create_namespace() begin"
    # check if namespace exist, if not, create
    log_info "checking if namespace exist..."
    kubectl get namespace ${NAMESPACE} 2>/dev/null
    if [ $? -ne 0 ]; then
        log_info "namespace ${NAMESPACE} does not exist, creating..."
        log_debug "command: kubectl create namespace ${NAMESPACE}"
        kubectl create namespace ${NAMESPACE}
        if [ $? -ne 0 ]; then
            log_notify "Failed to create namespace ${NAMESPACE}, exiting..."
            exit 1
        fi
    else
        log_info "namespace ${NAMESPACE} exists, skip creating namespace"
    fi

    log_debug "create_namespace() end"
}

function create_service_account() {
	log_debug "create_service_account() begin"
	kubectl create serviceaccount ${SERVICE_ACCOUNT_NAME} -n ${NAMESPACE}
	if [ $? -ne 0 ]; then
        log_notify "Failed to create service account ${SERVICE_ACCOUNT_NAME}, exiting..."
        exit 1
    fi
	log_info "serviceaccount ${SERVICE_ACCOUNT_NAME} created"

	log_info "Binding ${SERVICE_ACCOUNT_NAME} to cluster admin..."
	kubectl create clusterrolebinding ${CLUSTER_ROLE_BINDING_NAME} --serviceaccount=${NAMESPACE}:${SERVICE_ACCOUNT_NAME} --clusterrole=cluster-admin
	if [ $? -ne 0 ]; then
        log_notify "Failed to create clusterrolebinding for ${NAMESPACE}:${SERVICE_ACCOUNT_NAME}, exiting..."
        exit 1
    fi
	log_info "clusterrolebinding ${CLUSTER_ROLE_BINDING_NAME} created"

	log_debug "create_service_account() end"
}

function create_secret() {
    log_debug "create_secrets() begin"

    log_info "creating secret for cert file..."
    kubectl create secret generic ${SECRET_NAME} --from-file=${CERTIFICATE} -n ${NAMESPACE}
    if [ $? -ne 0 ]; then
        log_notify "Failed to create secret ${SECRET_NAME} from cert file ${CERTIFICATE}, exiting..."
        exit 1
    fi
    log_info "secret ${SECRET_NAME} created"

    log_debug "create_secrets() end"
}

function create_configmap() {
    log_debug "create_configmap() begin"
    log_info "create configmap from horizon.env..."
    kubectl create configmap ${CONFIGMAP_NAME} --from-file=horizon -n ${NAMESPACE}
    if [ $? -ne 0 ]; then
        log_notify "Failed to create configmap ${CONFIGMAP_NAME} from horizon file, exiting..."
        exit 1
    fi
    log_info "configmap ${CONFIGMAP_NAME} created."

    log_debug "create_configmap() end"
}

function create_persistent_volume() {
    log_debug "create_persistent_volume() begin"

    log_info "creating persistent volume claim..."
    kubectl apply -f persistentClaim.yml -n ${NAMESPACE}
    if [ $? -ne 0 ]; then
        log_notify "Failed to create persistent volume claim, exiting..."
        exit 1
    fi
    log_info "persistent volume claim created"

    log_debug "create_persistent_volume() end"
}

function check_resources_for_deployment() {
    log_debug "check_resource_for_deployment() begin"
    # check secrets/configmap/persistent/images
    kubectl get secret ${SECRET_NAME} -n ${NAMESPACE} > /dev/null
    secret_ready=$?

    kubectl get configmap ${CONFIGMAP_NAME} -n ${NAMESPACE} > /dev/null
    configmap_ready=$?

    kubectl get pvc ${PVC_NAME} -n ${NAMESPACE} > /dev/null
    pvc_ready=$?

    if [[ ${secret_ready} -eq 0 ]] && [[ ${configmap_ready} -eq 0 ]] && [[ ${pvc_ready} -eq 0 ]]; then
        RESOURCE_READY=1
    else
        RESOURCE_READY=0
    fi

    log_debug "check_resource_for_deployment() end"
}

function create_deployment() {
    log_debug "create_deployment() begin"
    # check_resources_for_deployment()
    # deploy
    log_info "creating deployment..."
    kubectl apply -f deployment.yml -n ${NAMESPACE}
    if [ $? -ne 0 ]; then
        log_notify "Failed to create deployment, exiting..."
        exit 1
    fi

    log_debug "create_deployment() end"
}

function check_deployment_status() {
    log_debug "check_resource_for_deployment() begin"
    DEP_STATUS=$(kubectl rollout status --timeout=30s deployment/agent -n ${NAMESPACE} | grep "successfully rolled out" )
    if [ -z "$DEP_STATUS" ]; then
        log_notify "Deployment rollout status failed"
        exit 1
    fi
    log_debug "check_resource_for_deployment() end"
}

function get_pod_id() {
    log_debug "get_pod_id() begin"
    POD_ID=$(kubectl get pod -n ${NAMESPACE} 2> /dev/null | grep "agent-" | cut -d " " -f1 2> /dev/null)
    if [ -n "${POD_ID}" ]; then
        log_info "get pod: ${POD_ID}"
    else
        log_notify "Failed to get pod id"
        exit 1
    fi
    log_debug "get_pod_id() end"
}

function install_cluster() {
	check_node_exist

	getImageInfo

	# get image from ocp registry and push to cluster's registry
	if [ "$USE_EDGE_CLUSTER_REGISTRY" == "true" ]; then
		pushImageToEdgeClusterRegistry
	fi

	# generate files based on templates
	generate_installation_files

	# create cluster namespace and resources
	create_cluster_resources

	while [ -z ${RESOURCE_READY} ] && [ ${GET_RESOURCE_MAX_TRY} -gt 0 ]
	do
		check_resources_for_deployment
		count=$((GET_RESOURCE_MAX_TRY-1))
		GET_RESOURCE_MAX_TRY=$count
	done

	# get pod information
	create_deployment
	check_deployment_status
	get_pod_id

	create_node

	# register
	registration "$SKIP_REGISTRATION" "$HZN_EXCHANGE_PATTERN" "$HZN_NODE_POLICY"

	cleanup_cluster_config_files

}

# Accept the parameters from command line
<<<<<<< HEAD
while getopts "c:i:j:p:k:u:d:z:hvl:n:sfw:o:t:D:" opt; do
=======
while getopts "c:i:j:p:k:u:d:z:hvl:n:sfbw:o:t:D:" opt; do
>>>>>>> 8bba2f30
	case $opt in
		c) CERTIFICATE="$OPTARG"
		;;
		i) PKG_PATH="$OPTARG" PKG_TREE_IGNORE=true
		;;
		j) PKG_APT_KEY="$OPTARG"
		;;
		p) HZN_EXCHANGE_PATTERN="$OPTARG"
		;;
		k) CFG="$OPTARG"
		;;
		u) HZN_EXCHANGE_USER_AUTH="$OPTARG"
		;;
		d) NODE_ID="$OPTARG"
		;;
		z) AGENT_INSTALL_ZIP="$OPTARG"
		;;
		h) help; exit 0
		;;
		v) version
		;;
		l) validate_number_int "$OPTARG"; VERBOSITY="$OPTARG"
		;;
		n) HZN_NODE_POLICY="$OPTARG"
		;;
		s) SKIP_REGISTRATION=true
		;;
		f) OVERWRITE=true
		;;
		b) SKIP_PROMPT=true
		;;
		w) WAIT_FOR_SERVICE="$OPTARG"
		;;
		o) WAIT_FOR_SERVICE_ORG="$OPTARG"
		;;
		t) APT_REPO_BRANCH="$OPTARG"
		;;
		D) DEPLOY_TYPE="$OPTARG"
		;;
		\?) echo "Invalid option: -$OPTARG"; help; exit 1
		;;
		:) echo "Option -$OPTARG requires an argument"; help; exit 1
		;;
	esac
done

# Temporary patch to accept -d id:token
if [[ $NODE_ID =~ : && -n ${NODE_ID#*:} ]]; then   # tests if NODE_ID contains a colon and there is text after it
 	HZN_EXCHANGE_NODE_AUTH="$NODE_ID"
 	NODE_ID=${NODE_ID%%:*}   # strip the text after the colon
fi

if [ -f "$AGENT_INSTALL_ZIP" ]; then
	unzip_install_files
	find_node_id
	NODE_ID=$(echo "$NODE_ID" | sed -e 's/^[[:space:]]*//' | sed -e 's/[[:space:]]*$//' )
	if [[ $NODE_ID != "" ]]; then
		log_info "Found node id $NODE_ID"
	fi
fi

# checking the supplied arguments
validate_args "$*" "$#"
# showing current configuration
show_config

echo `now` "deploy type is: ${DEPLOY_TYPE}"
if [ "${DEPLOY_TYPE}" == "device" ]; then
	# checking if the requirements are met
	check_requirements

	check_node_state

	if [[ "$OS" == "linux" ]]; then
		echo `now` "Detection results: OS is ${OS}, distribution is ${DISTRO}, release is ${CODENAME}, architecture is ${ARCH}"
		install_${OS} ${OS} ${DISTRO} ${CODENAME} ${ARCH}
	elif [[ "$OS" == "macos" ]]; then
		echo `now` "Detection results: OS is ${OS}"
		install_${OS}
	fi

	add_autocomplete
elif [ "${DEPLOY_TYPE}" == "cluster" ]; then
	echo `now` "Install agent on edge cluster"
	set +e
	install_cluster
else
	echo `now` "deploy type only support 'device' or 'cluster'"
fi<|MERGE_RESOLUTION|>--- conflicted
+++ resolved
@@ -72,7 +72,7 @@
     -w          - wait for the named service to start executing on this node
     -o          - specify an org id for the service specified with '-w'
     -z 		- specify the name of your agent installation tar file. Default is ./agent-install-files.tar.gz
-    -D		- specify deploy type (device, cluster. If not specifed, uses device by default). 
+    -D		- specify deploy type (device, cluster. If not specifed, uses device by default).
 
 Example: ./$(basename "$0") -i <path_to_package(s)>
 
@@ -291,7 +291,7 @@
 	else
 		OUTPUT=$(curl -fs $CERTIFICATE $HZN_EXCHANGE_URL/orgs/$HZN_ORG_ID -u $AUTH) || true
 	fi
-		
+
 	if [[ "$OUTPUT" == "" ]]; then
 		log_error "Failed to reach exchange using CERTIFICATE=$CERTIFICATE HZN_EXCHANGE_URL=$HZN_EXCHANGE_URL HZN_ORG_ID=$HZN_ORG_ID and HZN_EXCHANGE_USER_AUTH=<specified>"
 		exit 1
@@ -1490,7 +1490,7 @@
 
 function getImageInfo() {
     log_debug "getImageInfo() begin"
-    
+
     tar xvzf amd64_anax_k8s_ubi.tar.gz
     if [ $? -ne 0 ]; then
         log_notify "failed to uncompress agent image from amd64_anax_k8s_ubi.tar.gz, exiting..."
@@ -1523,7 +1523,7 @@
         exit 1
     fi
     log_info "successfully pushed image $EDGE_CLUSTER_IMAGE_FULL_NAME to edge cluster registry"
-    
+
     log_debug "pushImageToEdgeClusterRegistry() end"
 }
 
@@ -1533,7 +1533,7 @@
     log_info "Preparing horizon environment file."
     generate_horizon_env
     log_info "Horizon environment file is done."
-    
+
     log_info "Preparing kubernete persistentVolumeClaim file"
     prepare_k8s_pvc_file
     log_info "kubernete persistentVolumeClaim file are done."
@@ -1621,14 +1621,14 @@
 
 function create_cluster_resources() {
 	log_debug "create_cluster_resources() begin"
-	
+
 	create_namespace
 	sleep 2
 	create_service_account
 	create_secret
 	create_configmap
 	create_persistent_volume
-		
+
 	log_debug "create_cluster_resources() end"
 }
 
@@ -1808,11 +1808,7 @@
 }
 
 # Accept the parameters from command line
-<<<<<<< HEAD
-while getopts "c:i:j:p:k:u:d:z:hvl:n:sfw:o:t:D:" opt; do
-=======
 while getopts "c:i:j:p:k:u:d:z:hvl:n:sfbw:o:t:D:" opt; do
->>>>>>> 8bba2f30
 	case $opt in
 		c) CERTIFICATE="$OPTARG"
 		;;
